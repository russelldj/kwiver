--- conflicted
+++ resolved
@@ -1072,20 +1072,12 @@
   , running(false)
   , m_logger( kwiver::vital::get_logger( "sprokit:pipeline" ) )
 {
-<<<<<<< HEAD
   if ( IS_DEBUG_ENABLED( m_logger ) )
   {
     std::stringstream msg;
     config->print(msg);
-    LOG_DEBUG( m_logger, "pipeline config:\n" << msg );
-  }
-=======
-  /// \todo Debug log config
-  std::stringstream msg;
-  msg << "DEBUG - pipeline config:\n";
-  config->print(msg);
-  std::cerr << msg;
->>>>>>> 903f8d86
+    LOG_DEBUG( m_logger, "pipeline config:\n" << msg.str() );
+  }
 }
 
 pipeline::priv
@@ -1661,7 +1653,6 @@
       edge_config->mark_read_only(edge::config_dependency);
     }
 
-<<<<<<< HEAD
     if ( IS_DEBUG_ENABLED( m_logger ) )
     {
       std::stringstream msg;
@@ -1670,17 +1661,8 @@
       LOG_DEBUG( m_logger,
                  "Edge config for "  << upstream_name << "." <<
                  upstream_port  << " -> " << downstream_name << "." <<
-                 downstream_port << "\n" << msg );
-    }
-=======
-    /// \todo log edge config
-    std::stringstream msg;
-    msg << "DEBUG - edge config for "
-        << upstream_name << "." << upstream_port << " -> " << downstream_name << "." << downstream_port
-        << "\n";
-    edge_config->print(msg);
-    std::cerr << msg;
->>>>>>> 903f8d86
+                 downstream_port << "\n" << msg.str() );
+    }
 
     edge_t const e = boost::make_shared<edge>(edge_config);
 
