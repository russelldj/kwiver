/*ckwg +29
 * Copyright 2017-2019 by Kitware, Inc.
 * All rights reserved.
 *
 * Redistribution and use in source and binary forms, with or without
 * modification, are permitted provided that the following conditions are met:
 *
 *  * Redistributions of source code must retain the above copyright notice,
 *    this list of conditions and the following disclaimer.
 *
 *  * Redistributions in binary form must reproduce the above copyright notice,
 *    this list of conditions and the following disclaimer in the documentation
 *    and/or other materials provided with the distribution.
 *
 *  * Neither name of Kitware, Inc. nor the names of any contributors may be used
 *    to endorse or promote products derived from this software without specific
 *    prior written permission.
 *
 * THIS SOFTWARE IS PROVIDED BY THE COPYRIGHT HOLDERS AND CONTRIBUTORS "AS IS"
 * AND ANY EXPRESS OR IMPLIED WARRANTIES, INCLUDING, BUT NOT LIMITED TO, THE
 * IMPLIED WARRANTIES OF MERCHANTABILITY AND FITNESS FOR A PARTICULAR PURPOSE
 * ARE DISCLAIMED. IN NO EVENT SHALL THE AUTHORS OR CONTRIBUTORS BE LIABLE FOR
 * ANY DIRECT, INDIRECT, INCIDENTAL, SPECIAL, EXEMPLARY, OR CONSEQUENTIAL
 * DAMAGES (INCLUDING, BUT NOT LIMITED TO, PROCUREMENT OF SUBSTITUTE GOODS OR
 * SERVICES; LOSS OF USE, DATA, OR PROFITS; OR BUSINESS INTERRUPTION) HOWEVER
 * CAUSED AND ON ANY THEORY OF LIABILITY, WHETHER IN CONTRACT, STRICT LIABILITY,
 * OR TORT (INCLUDING NEGLIGENCE OR OTHERWISE) ARISING IN ANY WAY OUT OF THE USE
 * OF THIS SOFTWARE, EVEN IF ADVISED OF THE POSSIBILITY OF SUCH DAMAGE.
 */

#include "lex_processor.h"

#include <vital/exceptions.h>
#include <vital/config/config_block_exception.h>
#include <vital/util/data_stream_reader.h>
#include <vital/util/string.h>
#include <vital/util/token_expander.h>
#include <vital/util/token_type_sysenv.h>
#include <vital/util/token_type_env.h>
#include <kwiversys/SystemTools.hxx>

#include <sprokit/pipeline_util/load_pipe_exception.h>

#include <fstream>
#include <istream>
#include <vector>
#include <algorithm>
#include <cctype>
#include <sstream>
#include <set>

// Make value evaluate to true to enable low level lexer debugging of
// token traffic
#define LEX_DEBUG 0

using kst = kwiversys::SystemTools;

namespace sprokit {

namespace {

// ----------------------------------------------------------------
/**
 * @brief Context for file processing.
 *
 * This object represents a file being processed. An object of this
 * type can be pushed on a stack when an include directive is found to
 * keep track of where to resume when the included file is processed.
 */
class include_context
{
public:
  include_context( const std::string& file_name )
    : m_fstream( file_name, std::ios_base::in ) // open file stream
    , m_stream( &m_fstream )
    , m_reader( m_fstream ) // assign stream to reader
    , m_filename( std::make_shared< std::string >( kst::GetRealPath(file_name) ) )
  {
    if ( ! m_stream )
    {
      VITAL_THROW( kwiver::vital::config_file_not_found_exception, file_name, "could not open file");
    }

    // make sure file is readable
    if ( ! kst::TestFileAccess( file_name, kwiversys::TEST_FILE_OK | kwiversys::TEST_FILE_READ ) )
    {
      VITAL_THROW( kwiver::vital::config_file_not_found_exception, file_name, "could not access file");
    }
  }


  include_context( std::istream& str, const std::string& file_name )
    : m_stream( &str ) // open file stream
    , m_reader( *m_stream ) // assign stream to reader
    , m_filename( std::make_shared< std::string >( kwiversys::SystemTools::GetRealPath(file_name) ) )
  {
  }

  ~include_context()
  {
  }


  /**
   * @brief Get name of file.
   */
  const std::string& file() const { return *m_filename; }

  // -- MEMBER DATA --

  // This is the actual file stream
  std::fstream m_fstream;
  std::istream* m_stream;

  // This reader operates on the above stream to provide trimmed input
  // with no comments or blank lines
  kwiver::vital::data_stream_reader m_reader;
  std::shared_ptr< std::string > m_filename;
};

} // end namespace


// ==================================================================
class lex_processor::priv
{
public:
  priv();

  /**
   * @brief Find reserved word.
   *
   * The supplied string is checked against the list of reserved
   * words. If it is a reserved word, then the associated token code
   * is returned. If it is not a reserved word, the non-specific WORD
   * token value is returned.
   *
   * @param n String to determine if it is a reserved word.
   *
   * @return The token code for the string is returned.
   */
  int find_res_word( const std::string& n ) const;

  token_sptr process_id();

  /**
   * @brief Get current source location.
   *
   * This method returns the file and line number of the current
   * source file. This location also tracks all nested include files.
   *
   * @return The current source location (file and line) is returned.
   */
  kwiver::vital::source_location current_loc() const;

  /**
   * @brief Get new input line
   *
   *
   * @return \b true if line is returned. \b false if EOF
   */
  bool get_line();

  /**
   * @brief Flush current line.
   *
   */
  void flush_line();

  kwiver::vital::config_path_t resolve_file_name( kwiver::vital::config_path_t const& file_name );

  //------------------------------------------------------------------
  // These absorb* attributes are not the prettiest way of handling
  // conditional separators, but the original grammar used whitespace
  // and EOL as tokens. Generally the new grammar does not care about
  // these but there are some cases where it is needed to support the
  // old grammar. Rather than adding many optional whitespace and EOL
  // tokens in all the productions, those that need it turn on these
  // rarely used tokens.

  // This indicates whether EOL's should be absorbed or reported.
  bool m_absorb_eol;

  // This indicates whether whitespace should be absorbed or reported.
  bool m_absorb_whitespace;

  // -- the following data do not need to be initialized by CTOR

  /** Current input line that is being processed.
   */
  std::string m_input_line;
  std::string::iterator m_cur_char;

  /** Stack for push back of tokens. The lexer client can push back a
   * token or two if the parser needs to give up on a particular path.
   */
  std::vector< token_sptr > m_token_stack;

  /// Translates keyword to token type
  std::map< std::string, int > m_keyword_table;

  /**
   * This field is the include file stack. The top entry on the stack
   * is the current file. An entry is pushed on the stack when an
   * include directive is encountered. An entry is popped off the
   * stack at end of file and the previous file is resumed, unless it
   * is the last entry on the stack when a real EOF token is retrned.
   */
  std::vector< std::shared_ptr< include_context > > m_include_stack;

  // file search path list
  kwiver::vital::config_path_list_t m_search_path;

  kwiver::vital::token_expander m_token_expander;
};


/* ---------------------------------------------------
 * Constructor
 */
lex_processor::
lex_processor()
  : m_logger( kwiver::vital::get_logger( "sprokit.pipe_processor" ) )
  ,m_priv( new lex_processor::priv )
{ }


lex_processor::
~lex_processor()
{ }


// ------------------------------------------------------------------
void
lex_processor::
open_file( const std::string& file_name )
{
  // open file, throw error if open error
  m_priv->m_include_stack.push_back( std::make_shared< include_context >( file_name ) );
}


// ------------------------------------------------------------------
void
lex_processor::
open_stream( std::istream& input, const std::string& file_name )
{
  m_priv->m_include_stack.push_back( std::make_shared< include_context >( input, file_name ) );
}


// ------------------------------------------------------------------
kwiver::vital::source_location
lex_processor::
current_location() const
{
  return m_priv->current_loc();
}


// ------------------------------------------------------------------
std::string
lex_processor::
get_rest_of_line()
{
  std::string line( m_priv->m_cur_char, m_priv->m_input_line.end() );
  kwiver::vital::string_trim( line );

  m_priv->flush_line();
  return line;
}


// ------------------------------------------------------------------
void
lex_processor::
flush_line()
{
  m_priv->flush_line();
}


// ------------------------------------------------------------------
void
lex_processor::
add_search_path( kwiver::vital::config_path_t const& file_path )
{
  m_priv->m_search_path.push_back( file_path );
  LOG_DEBUG( m_logger, "Adding \"" << file_path << "\" to search path" );
}


// ------------------------------------------------------------------
void
lex_processor::
add_search_path( kwiver::vital::config_path_list_t const& file_path )
{
  m_priv->m_search_path.insert( m_priv->m_search_path.end(),
                              file_path.begin(), file_path.end() );

  LOG_DEBUG( m_logger, "Adding \"" << kwiver::vital::join( file_path, ", " )
             << "\" to search path" );
}


// ------------------------------------------------------------------
void
lex_processor::
unget_token( token_sptr token )
{
  m_priv->m_token_stack.push_back( token );

#if LEX_DEBUG
  LOG_TRACE( m_logger, "Ungetting " << *token );
#endif
}


// ---------------------------------------------------
token_sptr
lex_processor::
get_token()
{
  auto t = get_next_token();

#if LEX_DEBUG
  LOG_TRACE( m_logger, *t );
#endif

  return t;
}


// ---------------------------------------------------
token_sptr
lex_processor::
get_next_token()
{
  // First check the token stack
  if ( ! m_priv->m_token_stack.empty() )
  {
    auto t = m_priv->m_token_stack.back();
    m_priv->m_token_stack.pop_back();
    return t;
  }

  // check for the real end of input
  if ( m_priv->m_include_stack.empty() )
  {
    // return EOF token
    return std::make_shared< token > ( TK_EOF, "E-O-F" );
  }

  if ( m_priv->m_cur_char == m_priv->m_input_line.end() )
  {
  get_new_line:
    // get new line
    if ( ! get_next_line() )
    {
<<<<<<< HEAD
      // EOF encountered
      m_priv->m_include_stack.pop_back();

      // check for the real end of input
      if ( m_priv->m_include_stack.empty() )
      {
        // return EOF token
        return std::make_shared< token > ( TK_EOF, "E-O-F" );
      }
    } // end while

    // get new line could check for "include" keyword and handle that operation.
    // Check for include directive - starts with "include " or "!include"
    if ( *m_priv->m_cur_char == '!' )
    {
      m_priv->m_cur_char++;
    }

    if ( kwiver::vital::starts_with(std::string (m_priv->m_cur_char, m_priv->m_input_line.end() ),
                                    "include " ) )
    {
      // process include directive
      m_priv->m_cur_char += 8;

      std::string file_name( m_priv->m_cur_char, m_priv->m_input_line.end() );
      kwiver::vital::string_trim( file_name );

      // Perform macro substitutions first
      file_name = m_priv->m_token_expander.expand_token( file_name );

      kwiver::vital::config_path_t resolv_filename = m_priv->resolve_file_name( file_name );
      if ( "" == resolv_filename ) // could not resolve
      {
        std::ostringstream sstr;
        sstr << file_name << " included from " << current_location()
             << " could not be found in search path.";

        VITAL_THROW( sprokit::file_no_exist_exception, sstr.str() );
      }

      LOG_TRACE( m_logger, "Including file: \"" << resolv_filename << "\"" );
      m_priv->flush_line();

      // Push the current location onto the include stack
      m_priv->m_include_stack.push_back( std::make_shared< include_context >( resolv_filename ) );

      // Get first line from included file.
      goto get_new_line;
=======
      // return EOF token
      return std::make_shared< token > ( TK_EOF, "E-O-F" );
>>>>>>> 7b7edbbd
    }

    if ( ! m_priv->m_absorb_eol )
    {
      auto t = std::make_shared< token > ( TK_EOL, "" );
      t->set_location( current_location() );
      return t;
    }
  } // end of EOL handling

  // loop until we have discovered a token
  while ( m_priv->m_cur_char != m_priv->m_input_line.end() )
  {
    token_sptr t;
    char c = *m_priv->m_cur_char++;  // Advance pointer

    if ( std::isspace( c ) )
    {
      if ( m_priv->m_absorb_whitespace )
      {
        continue;
      }
      else
      {
        // generate a whitespace token collecting all whitespace at
        // this point
        t = std::make_shared< token > ( TK_WHITESPACE, " " );
        t->set_location( current_location() );

        // Skip over all whitespace. No need to generate more tokens.
        while ( ( m_priv->m_cur_char != m_priv->m_input_line.end() )
                && ( std::isspace( *m_priv->m_cur_char ) ) )
        {
          ++m_priv->m_cur_char;
        }

        return t;
      }
    }

    // Check to see if there is another character in look-ahead memory
    if ( m_priv->m_cur_char != m_priv->m_input_line.end() )
    {
      char n = *m_priv->m_cur_char++;  // Advance pointer

      // Look for cluster documentation. "--"
      if ( ( '-' == c ) && ( '-' == n ) )
      {
        // Collect description text from after token to EOL
        std::string text( m_priv->m_cur_char + 1, m_priv->m_input_line.end() );
        kwiver::vital::string_trim( text );
        t = std::make_shared< token > ( TK_CLUSTER_DESC, text );
        t->set_location( current_location() );

        m_priv->flush_line();
        return t;
      }

      // look for "::"
      if ( c == ':' && n == ':' )
      {
        token_sptr t = std::make_shared< token > ( m_priv->find_res_word( "::" ), "::" );
        t->set_location( current_location() );

        return t;
      }

      if ( c == ':' && n == '=' )
      {
        // Collect rest of line as text
        std::string text( m_priv->m_cur_char + 1, m_priv->m_input_line.end() );
        kwiver::vital::string_trim( text );
        token_sptr t = std::make_shared< token > ( m_priv->find_res_word( ":=" ), text );
        t->set_location( current_location() );

        m_priv->flush_line();
        return t;
      }

      // Reset pointer to restore our second character
      m_priv->m_cur_char--;
    }

    if ( '=' == c )
    {
      // assignment operator
      // Collect rest of line as text
      std::string text( m_priv->m_cur_char, m_priv->m_input_line.end() );
      kwiver::vital::string_trim( text );
      t = std::make_shared< token > ( TK_ASSIGN, text );
      t->set_location( current_location() );

      m_priv->flush_line();
      return t;
    }

    if ( ':' == c )  // old style config line
    {
      t = std::make_shared< token > ( TK_COLON, ":" );
      t->set_location( current_location() );
      return t;
    }

    // Is it a character.
    // Then start of a word
    if ( isalnum( c ) || ( c == '_' ) )
    {
      --m_priv->m_cur_char;
      t = m_priv->process_id();
      return t;
    }

    // All that's left is single char tokens return c as character

    // At this point,just pass all single characters
    // as tokens.  Let the parser decide what to do.
    t = std::make_shared< token > ( c );
    t->set_location( current_location() );
    return t;
  }   // end while

  // This probably should not happen since blank lines are absorbed.
  // Although, including empty files will get us here.
  return get_next_token();
} // lex_processor::get_next_token


// ----------------------------------------------------------------------------
bool
lex_processor::
get_next_line()
{
  // get new line
  while ( !m_priv->get_line() )
  {
    // EOF encountered
    LOG_TRACE( m_logger, "End of file on \""
               << m_priv->m_include_stack.back()->file()
               << "\"" );
    m_priv->m_include_stack.pop_back();

    // check for the real end of input
    if ( m_priv->m_include_stack.empty() )
    {
      // return EOF
      return false;
    }
  }   // end while

  // get new line could check for "include" keyword and handle that operation.
  // Check for include directive - starts with "include " or "!include"
  if ( *m_priv->m_cur_char == '!' )
  {
    m_priv->m_cur_char++;
  }

  if ( kwiver::vital::starts_with( std::string( m_priv->m_cur_char,
                                                   m_priv->m_input_line.end() ),
                                      "include " ) )
  {
    // process include directive
    m_priv->m_cur_char += 8;

    std::string file_name( m_priv->m_cur_char, m_priv->m_input_line.end() );
    kwiver::vital::string_trim( file_name );

    // Perform macro substitutions first
    file_name = m_priv->m_token_expander.expand_token( file_name );

    kwiver::vital::config_path_t resolv_filename = m_priv->resolve_file_name(
      file_name );
    if ( "" == resolv_filename )   // could not resolve
    {
      std::ostringstream sstr;
      sstr << file_name << " included from " << current_location() <<
        " could not be found in search path.";

      VITAL_THROW( sprokit::file_no_exist_exception, sstr.str() );
    }

    LOG_TRACE( m_logger, "Including file: \"" << resolv_filename << "\"" );
    m_priv->flush_line();

    // Push the current location onto the include stack
    m_priv->m_include_stack.push_back( std::make_shared< include_context >(
                                         resolv_filename ) );

    // Get first line from included file.
    return get_next_line();
  } // end include

  return true;
}


// ------------------------------------------------------------------
void
lex_processor::
absorb_eol( bool opt )
{
  m_priv->m_absorb_eol = opt;
}


// ------------------------------------------------------------------
void
lex_processor::
absorb_whitespace( bool opt )
{
  m_priv->m_absorb_whitespace = opt;
}


// ==================================================================
lex_processor::priv::
priv()
  : m_absorb_eol( true )
  , m_absorb_whitespace( true )
{
  m_cur_char = m_input_line.end();

  //
  // Fill in the keyword map. An alternate approach would be to use
  // gperf.
  //
  m_keyword_table["block"]        = TK_BLOCK;
  m_keyword_table["endblock"]     = TK_ENDBLOCK;
  m_keyword_table["process"]      = TK_PROCESS;

  m_keyword_table["connect"]      = TK_CONNECT;
  m_keyword_table["from"]         = TK_FROM;
  m_keyword_table["to"]           = TK_TO;

  m_keyword_table["cluster"]      = TK_CLUSTER;
  m_keyword_table["imap"]         = TK_IMAP;
  m_keyword_table["omap"]         = TK_OMAP;
  m_keyword_table["relativepath"] = TK_RELATIVE_PATH;
  m_keyword_table["config"]       = TK_CONFIG;

  m_keyword_table["::"]           = TK_DOUBLE_COLON;
  m_keyword_table[":="]           = TK_LOCAL_ASSIGN;

  m_token_expander.add_token_type( new kwiver::vital::token_type_env() );
  m_token_expander.add_token_type( new kwiver::vital::token_type_sysenv() );
}


// ------------------------------------------------------------------
token_sptr
lex_processor::priv::
process_id()
{
  int a;

  std::string ident;

  while ( m_cur_char != m_input_line.end() )
  {
    a = *m_cur_char++; // Advance pointer

    // Is the character one of [a-zA-Z0-9_-]
    if ( isalnum( a )
         || ( a == '-' )
         || ( a == '_' )
      )
    {
      ident += a; // add the character
    }
    else
    {
      // back up iterator
      --m_cur_char;
      break;
    }
  }   // end while

  // Check ident against list of keywords
  // Create the new token
  token_sptr t = std::make_shared< token > ( find_res_word( ident ), ident );
  t->set_location( current_loc() );

  return t;
}


//------------------------------------------------------------------
/*
 * This function returns the token that is associated with
 * the suppliied name. If the name is not in the table,
 * TK_IDENTIFIER token is returned.
 */
int
lex_processor::priv::
find_res_word( const std::string& n ) const
{
  if ( m_keyword_table.count( n )  > 0 )
  {
    return m_keyword_table.at(n);
  }

  return TK_IDENTIFIER;     // not in table
}


// ------------------------------------------------------------------
kwiver::vital::source_location
lex_processor::priv::
current_loc() const
{
  // Get current location from the include file stack top element
  return kwiver::vital::source_location( m_include_stack.back()->m_filename,
           static_cast<int>(m_include_stack.back()->m_reader.line_number()) );
}


// ------------------------------------------------------------------
bool
lex_processor::priv::
get_line()
{
  bool status = m_include_stack.back()->m_reader.getline( m_input_line );

  if ( status )
  {
    kwiver::vital::string_trim( m_input_line );
    m_cur_char = m_input_line.begin();
  }
  return status;
}


// ------------------------------------------------------------------
/**
 * @brief Flush remaining line in parser.
 *
 * This method causes a new line to be read from the file. It is
 * idempotent in that multiple calls will not flush multiple lines.
 */
void
lex_processor::priv::
flush_line()
{
  m_input_line.clear();
  m_cur_char = m_input_line.end();
}


// ------------------------------------------------------------------
/**
 * @brief Resolve file name against search path.
 *
 * This method returns a valid file path, including name, for the
 * supplied file_name using the currently active file search path.
 *
 * If the file can not be found in the current search path, then the
 * nested include directories are searched in nested order.
 *
 * A null string is returned if the file can not be found anywhere.
 *
 * @param file File name to resolve.
 *
 * @return Full file path, or empty string on failure.
 */
kwiver::vital::config_path_t
lex_processor::priv::
resolve_file_name( kwiver::vital::config_path_t const& file_name )
{
  // Test for absolute file name
  if ( kwiversys::SystemTools::FileIsFullPath( file_name ) )
  {
    return file_name;
  }

  // The file is on a relative path.
  // See if file can be found in the search path.
  std::string res_file =
    kwiversys::SystemTools::FindFile( file_name, this->m_search_path, true );
  if ( "" != res_file )
  {
    return res_file;
  }

  // File not found in regular path, search backwards in current
  // include stack. First we have to reverse the include stack and
  // remove duplicate paths.
  std::set< std::string > dir_set;
  kwiver::vital::config_path_list_t include_paths;
  const auto eit = m_include_stack.rend();
  for ( auto it = m_include_stack.rbegin(); it != eit; ++it )
  {
    kwiver::vital::config_path_t config_file_dir( kwiversys::SystemTools::GetFilenamePath( (*it)->file() ) );
    if ( "" == config_file_dir )
    {
      config_file_dir = ".";
    }

    if ( 0 == dir_set.count( config_file_dir ) )
    {
      dir_set.insert( config_file_dir );
      include_paths.push_back( config_file_dir );
    }
  }     // end for

  return kwiversys::SystemTools::FindFile( file_name, include_paths, true );
}

} // end namespace<|MERGE_RESOLUTION|>--- conflicted
+++ resolved
@@ -353,63 +353,11 @@
 
   if ( m_priv->m_cur_char == m_priv->m_input_line.end() )
   {
-  get_new_line:
     // get new line
     if ( ! get_next_line() )
     {
-<<<<<<< HEAD
-      // EOF encountered
-      m_priv->m_include_stack.pop_back();
-
-      // check for the real end of input
-      if ( m_priv->m_include_stack.empty() )
-      {
-        // return EOF token
-        return std::make_shared< token > ( TK_EOF, "E-O-F" );
-      }
-    } // end while
-
-    // get new line could check for "include" keyword and handle that operation.
-    // Check for include directive - starts with "include " or "!include"
-    if ( *m_priv->m_cur_char == '!' )
-    {
-      m_priv->m_cur_char++;
-    }
-
-    if ( kwiver::vital::starts_with(std::string (m_priv->m_cur_char, m_priv->m_input_line.end() ),
-                                    "include " ) )
-    {
-      // process include directive
-      m_priv->m_cur_char += 8;
-
-      std::string file_name( m_priv->m_cur_char, m_priv->m_input_line.end() );
-      kwiver::vital::string_trim( file_name );
-
-      // Perform macro substitutions first
-      file_name = m_priv->m_token_expander.expand_token( file_name );
-
-      kwiver::vital::config_path_t resolv_filename = m_priv->resolve_file_name( file_name );
-      if ( "" == resolv_filename ) // could not resolve
-      {
-        std::ostringstream sstr;
-        sstr << file_name << " included from " << current_location()
-             << " could not be found in search path.";
-
-        VITAL_THROW( sprokit::file_no_exist_exception, sstr.str() );
-      }
-
-      LOG_TRACE( m_logger, "Including file: \"" << resolv_filename << "\"" );
-      m_priv->flush_line();
-
-      // Push the current location onto the include stack
-      m_priv->m_include_stack.push_back( std::make_shared< include_context >( resolv_filename ) );
-
-      // Get first line from included file.
-      goto get_new_line;
-=======
       // return EOF token
       return std::make_shared< token > ( TK_EOF, "E-O-F" );
->>>>>>> 7b7edbbd
     }
 
     if ( ! m_priv->m_absorb_eol )
