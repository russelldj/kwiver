--- conflicted
+++ resolved
@@ -335,8 +335,6 @@
 
 connect_to_initialized_process_exception
 ::~connect_to_initialized_process_exception() noexcept
-<<<<<<< HEAD
-=======
 {
 }
 
@@ -345,7 +343,6 @@
 no_such_port_exception
 ::no_such_port_exception(process::name_t const& name, process::port_t const& port) noexcept
   : port_connection_exception(name, port)
->>>>>>> c575db28
 {
   std::ostringstream sstr;
 
@@ -357,12 +354,8 @@
 }
 
 no_such_port_exception
-<<<<<<< HEAD
-::no_such_port_exception(process::name_t const& name, process::port_t const& port) noexcept
-=======
 ::no_such_port_exception(process::name_t const& name, process::port_t const& port,
                                         process::ports_t const& all_ports) noexcept
->>>>>>> c575db28
   : port_connection_exception(name, port)
 {
   std::ostringstream sstr;
@@ -384,12 +377,8 @@
 
 // ----------------------------------------------------------------------------
 null_edge_port_connection_exception
-<<<<<<< HEAD
-::null_edge_port_connection_exception(process::name_t const& name, process::port_t const& port) noexcept
-=======
 ::null_edge_port_connection_exception(process::name_t const& name,
                                       process::port_t const& port) noexcept
->>>>>>> c575db28
   : port_connection_exception(name, port)
 {
   std::ostringstream sstr;
@@ -450,13 +439,9 @@
 
 // ----------------------------------------------------------------------------
 missing_connection_exception
-<<<<<<< HEAD
-::missing_connection_exception(process::name_t const& name, process::port_t const& port, std::string const& reason) noexcept
-=======
 ::missing_connection_exception(process::name_t const& name,
                                process::port_t const& port,
                                std::string const& reason) noexcept
->>>>>>> c575db28
   : port_connection_exception(name, port)
   , m_reason(reason)
 {
@@ -489,12 +474,8 @@
 
 // ----------------------------------------------------------------------------
 unknown_configuration_value_exception
-<<<<<<< HEAD
-::unknown_configuration_value_exception(process::name_t const& name, kwiver::vital::config_block_key_t const& key) noexcept
-=======
 ::unknown_configuration_value_exception(process::name_t const& name,
                                         kwiver::vital::config_block_key_t const& key) noexcept
->>>>>>> c575db28
   : process_configuration_exception()
   , m_name(name)
   , m_key(key)
