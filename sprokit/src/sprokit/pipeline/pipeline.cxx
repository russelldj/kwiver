/*ckwg +29
 * Copyright 2011-2017 by Kitware, Inc.
 * All rights reserved.
 *
 * Redistribution and use in source and binary forms, with or without
 * modification, are permitted provided that the following conditions are met:
 *
 *  * Redistributions of source code must retain the above copyright notice,
 *    this list of conditions and the following disclaimer.
 *
 *  * Redistributions in binary form must reproduce the above copyright notice,
 *    this list of conditions and the following disclaimer in the documentation
 *    and/or other materials provided with the distribution.
 *
 *  * Neither name of Kitware, Inc. nor the names of any contributors may be used
 *    to endorse or promote products derived from this software without specific
 *    prior written permission.
 *
 * THIS SOFTWARE IS PROVIDED BY THE COPYRIGHT HOLDERS AND CONTRIBUTORS ``AS IS''
 * AND ANY EXPRESS OR IMPLIED WARRANTIES, INCLUDING, BUT NOT LIMITED TO, THE
 * IMPLIED WARRANTIES OF MERCHANTABILITY AND FITNESS FOR A PARTICULAR PURPOSE
 * ARE DISCLAIMED. IN NO EVENT SHALL THE AUTHORS OR CONTRIBUTORS BE LIABLE FOR
 * ANY DIRECT, INDIRECT, INCIDENTAL, SPECIAL, EXEMPLARY, OR CONSEQUENTIAL
 * DAMAGES (INCLUDING, BUT NOT LIMITED TO, PROCUREMENT OF SUBSTITUTE GOODS OR
 * SERVICES; LOSS OF USE, DATA, OR PROFITS; OR BUSINESS INTERRUPTION) HOWEVER
 * CAUSED AND ON ANY THEORY OF LIABILITY, WHETHER IN CONTRACT, STRICT LIABILITY,
 * OR TORT (INCLUDING NEGLIGENCE OR OTHERWISE) ARISING IN ANY WAY OUT OF THE USE
 * OF THIS SOFTWARE, EVEN IF ADVISED OF THE POSSIBILITY OF SUCH DAMAGE.
 */

#include "pipeline.h"
#include "pipeline_exception.h"

#include "edge.h"
#include "process_exception.h"
#include "process_cluster.h"

#include <vital/logger/logger.h>
#include <vital/config/config_block.h>

#include <boost/algorithm/string/predicate.hpp>
#include <boost/graph/directed_graph.hpp>
#include <boost/graph/topological_sort.hpp>
#include <boost/math/common_factor_rt.hpp>
#include <boost/bind.hpp>
#include <boost/function.hpp>
#include <boost/functional.hpp>
#include <boost/make_shared.hpp>

#include <functional>
#include <map>
#include <queue>
#include <set>
#include <stdexcept>
#include <stack>
#include <string>
#include <vector>
#include <sstream>
#include <memory>
#include <cstddef>

/**
 * \file pipeline.cxx
 *
 * \brief Implementation of the base class for \link sprokit::pipeline pipelines\endlink.
 */

namespace sprokit
{

class pipeline::priv
{
  public:
    priv(pipeline* pipe, kwiver::vital::config_block_sptr conf);
    ~priv();

    void check_duplicate_name(process::name_t const& name);
    void remove_from_pipeline(process::name_t const& name);
    void propagate(process::name_t const& root);

    typedef std::map<process::name_t, process_t> process_map_t;
    typedef std::stack<process::name_t> parent_stack_t;
    typedef std::map<process::name_t, process::name_t> process_parent_map_t;
    typedef std::map<process::name_t, process_cluster_t> cluster_map_t;
    typedef std::map<size_t, edge_t> edge_map_t;

    typedef enum
    {
      cluster_upstream,
      cluster_downstream
    } cluster_connection_type_t;
    typedef std::pair<process::connection_t, cluster_connection_type_t> cluster_connection_t;
    typedef std::vector<cluster_connection_t> cluster_connections_t;

    typedef enum
    {
      push_upstream,
      push_downstream
    } direction_t;
    typedef std::pair<process::connection_t, direction_t> type_pinning_t;
    typedef std::vector<type_pinning_t> type_pinnings_t;

    typedef enum
    {
      type_deferred,
      type_mismatch,
      type_compatible
    } port_type_status;

    typedef std::map<process::port_addr_t, bool> shared_port_map_t;

    // Steps for checking a connection.
    port_type_status check_connection_types(process::connection_t const& connection,
                                            process::port_type_t const& up_type,
                                            process::port_type_t const& down_type);

    bool check_connection_flags(process::connection_t const& connection,
                                process::port_flags_t const& up_flags,
                                process::port_flags_t const& down_flags);

    // Steps for setting up the pipeline.
    void check_for_processes() const;
    void map_cluster_connections();
    void configure_processes();
    void check_for_data_dep_ports() const;
    void propagate_pinned_types();
    void check_for_untyped_ports() const;
    void make_connections();
    void check_for_required_ports() const;
    void check_for_dag() const;
    void initialize_processes();
    void check_port_frequencies() const;

    void ensure_setup() const;

    pipeline* const q;
    kwiver::vital::config_block_sptr const config;

    process::connections_t planned_connections;
    process::connections_t connections;

    process_map_t process_map;
    cluster_map_t cluster_map;
    edge_map_t edge_map;

    process_parent_map_t process_parent_map;
    parent_stack_t parent_stack;

    process::connections_t data_dep_connections;
    cluster_connections_t cluster_connections;
    process::connections_t untyped_connections;
    type_pinnings_t type_pinnings;

    shared_port_map_t connected_shared_ports;

    bool setup;
    bool setup_in_progress;
    bool setup_successful;
    bool running;

    kwiver::vital::logger_handle_t m_logger;

    static bool is_upstream_for(process::port_addr_t const& addr, process::connection_t const& connection);
    static bool is_downstream_for(process::port_addr_t const& addr, process::connection_t const& connection);
    static bool is_cluster_upstream_for(process::port_addr_t const& addr, cluster_connection_t const& cconnection);
    static bool is_cluster_downstream_for(process::port_addr_t const& addr, cluster_connection_t const& cconnection);
    static bool is_addr_on(process::name_t const& name, process::port_addr_t const& addr);
    static bool is_connection_with(process::name_t const& name, process::connection_t const& connection);
    static bool is_cluster_connection_with(process::name_t const& name, cluster_connection_t const& cconnection);
    static bool is_cluster_connection_for(process::connection_t const& connection, cluster_connection_t const& cconnection);

    class propagation_exception
      : public pipeline_exception
    {
      public:
        propagation_exception(process::name_t const& upstream_name,
                              process::port_t const& upstream_port,
                              process::name_t const& downstream_name,
                              process::port_t const& downstream_port,
                              process::port_type_t const& type,
                              bool push_upstream) VITAL_NOTHROW;
        ~propagation_exception() VITAL_NOTHROW;

        process::name_t const m_upstream_name;
        process::port_t const m_upstream_port;
        process::name_t const m_downstream_name;
        process::port_t const m_downstream_port;
        process::port_type_t const m_type;
        bool const m_push_upstream;
    };

  private:
  static kwiver::vital::config_block_key_t const config_non_blocking;
    static kwiver::vital::config_block_key_t const config_edge;
    static kwiver::vital::config_block_key_t const config_edge_type;
    static kwiver::vital::config_block_key_t const config_edge_conn;
    static kwiver::vital::config_block_key_t const upstream_subblock;
    static kwiver::vital::config_block_key_t const downstream_subblock;
};

// Process property
kwiver::vital::config_block_key_t const pipeline::priv::config_non_blocking = kwiver::vital::config_block_key_t("_non_blocking");

// Pipeline properties
kwiver::vital::config_block_key_t const pipeline::priv::config_edge         = kwiver::vital::config_block_key_t("_edge");
kwiver::vital::config_block_key_t const pipeline::priv::config_edge_type    = kwiver::vital::config_block_key_t("_edge_by_type");
kwiver::vital::config_block_key_t const pipeline::priv::config_edge_conn    = kwiver::vital::config_block_key_t("_edge_by_conn");
kwiver::vital::config_block_key_t const pipeline::priv::upstream_subblock   = kwiver::vital::config_block_key_t("up");
kwiver::vital::config_block_key_t const pipeline::priv::downstream_subblock = kwiver::vital::config_block_key_t("down");


// ------------------------------------------------------------------
pipeline
::pipeline(kwiver::vital::config_block_sptr const& config)
  : d()
{
  if (!config)
  {
    throw null_pipeline_config_exception();
  }

  d.reset(new priv(this, config));
}

pipeline
::~pipeline()
{
}


// ------------------------------------------------------------------
void
pipeline
::add_process(process_t const& process)
{
  if (!process)
  {
    throw null_process_addition_exception();
  }

  if (d->setup)
  {
    throw add_after_setup_exception(process->name());
  }

  process::name_t const name = process->name();

  d->check_duplicate_name(name);

  process_cluster_t const cluster = boost::dynamic_pointer_cast<process_cluster>(process);

  process::name_t parent;

  if (!d->parent_stack.empty())
  {
    parent = d->parent_stack.top();
  }

  d->process_parent_map[name] = parent;

  if (cluster)
  {
    d->cluster_map[name] = cluster;

    d->parent_stack.push(name);

    /// \todo Should failure to add a cluster be able to be rolled back?

    processes_t const cluster_procs = cluster->processes();

    for (process_t const& cluster_proc : cluster_procs)
    {
      add_process(cluster_proc);
    }

    process::connections_t const& connections = cluster->internal_connections();

    for (process::connection_t const& connection : connections)
    {
      process::port_addr_t const& upstream_addr = connection.first;
      process::port_addr_t const& downstream_addr = connection.second;

      process::name_t const& upstream_name = upstream_addr.first;
      process::port_t const& upstream_port = upstream_addr.second;
      process::name_t const& downstream_name = downstream_addr.first;
      process::port_t const& downstream_port = downstream_addr.second;

      connect(upstream_name, upstream_port,
              downstream_name, downstream_port);
    }

    d->parent_stack.pop();

    return;
  }

  d->process_map[name] = process;
}


// ------------------------------------------------------------------
void
pipeline
::remove_process(process::name_t const& name)
{
  if (d->setup)
  {
    throw remove_after_setup_exception(name);
  }

  priv::cluster_map_t::iterator const i = d->cluster_map.find(name);

  if (i != d->cluster_map.end())
  {
    process_cluster_t const& cluster = i->second;

    processes_t const cluster_procs = cluster->processes();

    for (process_t const& cluster_proc : cluster_procs)
    {
      process::name_t const& cluster_proc_name = cluster_proc->name();

      remove_process(cluster_proc_name);
    }

    d->cluster_map.erase(i);

    return;
  }

  /// \todo If process is in a cluster, remove the cluster.

  if (!d->process_map.count(name))
  {
    throw no_such_process_exception(name);
  }

  d->process_map.erase(name);

  d->remove_from_pipeline(name);
}


// ------------------------------------------------------------------
void
pipeline
::connect(process::name_t const& upstream_name,
          process::port_t const& upstream_port,
          process::name_t const& downstream_name,
          process::port_t const& downstream_port)
{
  if (d->setup && !d->setup_in_progress)
  {
    throw connection_after_setup_exception(upstream_name, upstream_port,
                                           downstream_name, downstream_port);
  }

  process::port_addr_t const up_addr = process::port_addr_t(upstream_name, upstream_port);
  process::port_addr_t const down_addr = process::port_addr_t(downstream_name, downstream_port);
  process::connection_t const connection = process::connection_t(up_addr, down_addr);

  if (!d->setup_in_progress)
  {
    d->planned_connections.push_back(connection);
  }

  bool const upstream_is_cluster = (0 != d->cluster_map.count(upstream_name));
  bool const downstream_is_cluster = (0 != d->cluster_map.count(downstream_name));

  if (upstream_is_cluster || downstream_is_cluster)
  {
    if (upstream_is_cluster)
    {
      d->cluster_connections.push_back(priv::cluster_connection_t(connection, priv::cluster_upstream));
    }
    else if (downstream_is_cluster)
    {
      d->cluster_connections.push_back(priv::cluster_connection_t(connection, priv::cluster_downstream));
    }

    return;
  }

  process_t const up_proc = process_by_name(upstream_name);
  process_t const down_proc = process_by_name(downstream_name);

  process::port_info_t const up_info = up_proc->output_port_info(upstream_port);
  process::port_info_t const down_info = down_proc->input_port_info(downstream_port);

  process::port_flags_t const& up_flags = up_info->flags;
  process::port_flags_t const& down_flags = down_info->flags;

  if (!d->check_connection_flags(connection, up_flags, down_flags))
  {
    throw connection_flag_mismatch_exception(upstream_name, upstream_port,
                                             downstream_name, downstream_port);
  }

  process::port_type_t const& up_type = up_info->type;
  process::port_type_t const& down_type = down_info->type;

  switch (d->check_connection_types(connection, up_type, down_type))
  {
  case priv::type_deferred:
    return;

  case priv::type_mismatch:
    throw connection_type_mismatch_exception(upstream_name, upstream_port, up_type,
                                             downstream_name, downstream_port, down_type);
  case priv::type_compatible:
  default:
    break;
  }

  d->connections.push_back(connection);
}


// ------------------------------------------------------------------
void
pipeline
::disconnect(process::name_t const& upstream_name,
             process::port_t const& upstream_port,
             process::name_t const& downstream_name,
             process::port_t const& downstream_port)
{
  if (d->setup)
  {
    throw disconnection_after_setup_exception(upstream_name, upstream_port,
                                              downstream_name, downstream_port);
  }

  process::port_addr_t const upstream_addr = process::port_addr_t(upstream_name, upstream_port);
  process::port_addr_t const downstream_addr = process::port_addr_t(downstream_name, downstream_port);
  process::connection_t const conn = process::connection_t(upstream_addr, downstream_addr);

  boost::function<bool (process::connection_t const&)> const eq = boost::bind(std::equal_to<process::connection_t>(), conn, _1);
  boost::function<bool (priv::cluster_connection_t const&)> const cluster_eq = boost::bind(&priv::is_cluster_connection_for, conn, _1);

#define FORGET_CONNECTION(T, f, conns)                                   \
  do                                                                     \
  {                                                                      \
    T::iterator const i = std::remove_if(conns.begin(), conns.end(), f); \
    conns.erase(i, conns.end());                                         \
  } while (false)

  FORGET_CONNECTION(process::connections_t, eq, d->planned_connections);
  FORGET_CONNECTION(process::connections_t, eq, d->connections);
  FORGET_CONNECTION(process::connections_t, eq, d->data_dep_connections);
  FORGET_CONNECTION(process::connections_t, eq, d->untyped_connections);
  FORGET_CONNECTION(priv::cluster_connections_t, cluster_eq, d->cluster_connections);

#undef FORGET_CONNECTION
}


// ------------------------------------------------------------------
void
pipeline
::setup_pipeline()
{
  if (d->setup)
  {
    throw pipeline_duplicate_setup_exception();
  }

  d->check_for_processes();

  // There's no turning back after this (processes are modified and may not be
  // able to be added/removed without compromising the checks after this point).
  d->setup = true;
  d->setup_in_progress = true;
  d->setup_successful = false;

  try
  {
    d->map_cluster_connections();
    d->configure_processes();
    d->check_for_data_dep_ports();
    d->propagate_pinned_types();
    d->check_for_untyped_ports();
    d->make_connections();
    d->check_for_required_ports();
    d->check_for_dag();
    d->initialize_processes();
    d->check_port_frequencies();
  }
  catch (...)
  {
    d->setup_in_progress = false;
    throw;
  }

  d->setup_in_progress = false;
  d->setup_successful = true;
}


// ------------------------------------------------------------------
bool
pipeline
::is_setup() const
{
  return d->setup;
}


// ------------------------------------------------------------------
bool
pipeline
::setup_successful() const
{
  return d->setup_successful;
}


// ------------------------------------------------------------------
void
pipeline
::reset()
{
  if (d->running)
  {
    throw reset_running_pipeline_exception();
  }

  d->setup = false;
  d->setup_successful = false;

  priv::process_map_t const names = d->process_map;

  // Reset all the processes.
  for (priv::process_map_t::value_type& process_entry : d->process_map)
  {
    process_t const& process = process_entry.second;

    process->reset();
  }

  // Clear internal bookkeeping.
  d->connections.clear();
  d->edge_map.clear();
  d->data_dep_connections.clear();
  d->cluster_connections.clear();
  d->untyped_connections.clear();
  d->type_pinnings.clear();
  d->connected_shared_ports.clear();

  d->setup_in_progress = true;

  // Replay connections.
  for (process::connection_t const& connection : d->planned_connections)
  {
    process::port_addr_t const& upstream_addr = connection.first;
    process::port_addr_t const& downstream_addr = connection.second;

    process::name_t const& upstream_name = upstream_addr.first;
    process::port_t const& upstream_port = upstream_addr.second;
    process::name_t const& downstream_name = downstream_addr.first;
    process::port_t const& downstream_port = downstream_addr.second;

    connect(upstream_name, upstream_port,
            downstream_name, downstream_port);
  }

  d->setup_in_progress = false;
}


// ------------------------------------------------------------------
void
pipeline
::reconfigure(kwiver::vital::config_block_sptr const& conf) const
{
  if (!d->setup)
  {
    throw reconfigure_before_setup_exception();
  }

<<<<<<< HEAD
  for (priv::process_map_t::value_type const& proc_entry : d->process_map)
=======
  // reconfigure all top level processes
  VITAL_FOREACH (priv::process_map_t::value_type const& proc_entry, d->process_map)
>>>>>>> a0418383
  {
    process::name_t const& name = proc_entry.first;
    process::name_t const parent = parent_cluster(name);

    // We only want to reconfigure top-level processes; clusters are in charge
    // of reconfiguring child processes.
    if (!parent.empty())
    {
      continue;
    }

    process_t const& proc = proc_entry.second;
    kwiver::vital::config_block_sptr const proc_conf = conf->subblock_view(name);

    proc->reconfigure(proc_conf);
  }

<<<<<<< HEAD
  for (priv::cluster_map_t::value_type const& cluster_entry : d->cluster_map)
=======
  // reconfigure clusters
  VITAL_FOREACH (priv::cluster_map_t::value_type const& cluster_entry, d->cluster_map)
>>>>>>> a0418383
  {
    process::name_t const& name = cluster_entry.first;
    process::name_t const parent = parent_cluster(name);

    // We only want to reconfigure top-level processes; clusters are in charge
    // of reconfiguring child processes.
    if (!parent.empty())
    {
      continue;
    }

    process_cluster_t const& cluster = cluster_entry.second;
    kwiver::vital::config_block_sptr const proc_conf = conf->subblock_view(name);

    cluster->reconfigure(proc_conf);
  }
}


// ------------------------------------------------------------------
process::names_t
pipeline
::process_names() const
{
  process::names_t names;

  for (priv::process_map_t::value_type const& process_index : d->process_map)
  {
    process::name_t const& name = process_index.first;

    names.push_back(name);
  }

  return names;
}


// ------------------------------------------------------------------
process_t
pipeline
::process_by_name(process::name_t const& name) const
{
  priv::process_map_t::const_iterator i = d->process_map.find(name);

  if (i == d->process_map.end())
  {
    throw no_such_process_exception(name);
  }

  return i->second;
}


// ------------------------------------------------------------------
process::name_t
pipeline
::parent_cluster(process::name_t const& name) const
{
  priv::process_parent_map_t::const_iterator const i = d->process_parent_map.find(name);

  if (i == d->process_parent_map.end())
  {
    throw no_such_process_exception(name);
  }

  return i->second;
}


// ------------------------------------------------------------------
process::names_t
pipeline
::cluster_names() const
{
  process::names_t names;

  for (priv::cluster_map_t::value_type const& cluster : d->cluster_map)
  {
    process::name_t const& name = cluster.first;

    names.push_back(name);
  }

  return names;
}


// ------------------------------------------------------------------
process_cluster_t
pipeline
::cluster_by_name(process::name_t const& name) const
{
  priv::cluster_map_t::const_iterator i = d->cluster_map.find(name);

  if (i == d->cluster_map.end())
  {
    throw no_such_process_exception(name);
  }

  return i->second;
}


// ------------------------------------------------------------------
process::port_addrs_t
pipeline
::connections_from_addr(process::name_t const& name, process::port_t const& port) const
{
  process::port_addrs_t addrs;

  for (process::connection_t const& connection : d->planned_connections)
  {
    process::port_addr_t const& upstream_addr = connection.first;
    process::port_addr_t const& downstream_addr = connection.second;

    process::name_t const& upstream_name = upstream_addr.first;
    process::port_t const& upstream_port = upstream_addr.second;

    if ((upstream_name == name) && (upstream_port == port))
    {
      addrs.push_back(downstream_addr);
    }
  }

  return addrs;
}


// ------------------------------------------------------------------
process::port_addr_t
pipeline
::connection_to_addr(process::name_t const& name, process::port_t const& port) const
{
  for (process::connection_t const& connection : d->planned_connections)
  {
    process::port_addr_t const& upstream_addr = connection.first;
    process::port_addr_t const& downstream_addr = connection.second;

    process::name_t const& downstream_name = downstream_addr.first;
    process::port_t const& downstream_port = downstream_addr.second;

    if ((downstream_name == name) && (downstream_port == port))
    {
      return upstream_addr;
    }
  }

  return process::port_addr_t();
}


// ------------------------------------------------------------------
processes_t
pipeline
::upstream_for_process(process::name_t const& name) const
{
  d->ensure_setup();

  std::set<process::name_t> names;

  for (process::connection_t const& connection : d->connections)
  {
    process::port_addr_t const& upstream_addr = connection.first;
    process::port_addr_t const& downstream_addr = connection.second;

    process::name_t const& upstream_name = upstream_addr.first;
    process::name_t const& downstream_name = downstream_addr.first;

    if (downstream_name == name)
    {
      names.insert(upstream_name);
    }
  }

  processes_t processes;

  for (process::name_t const& process_name : names)
  {
    priv::process_map_t::const_iterator const i = d->process_map.find(process_name);
    process_t const& process = i->second;

    processes.push_back(process);
  }

  return processes;
}


// ------------------------------------------------------------------
process_t
pipeline
::upstream_for_port(process::name_t const& name, process::port_t const& port) const
{
  d->ensure_setup();

  for (process::connection_t const& connection : d->connections)
  {
    process::port_addr_t const& upstream_addr = connection.first;
    process::port_addr_t const& downstream_addr = connection.second;

    process::name_t const& upstream_name = upstream_addr.first;
    process::name_t const& downstream_name = downstream_addr.first;
    process::port_t const& downstream_port = downstream_addr.second;

    if ((downstream_name == name) &&
        (downstream_port == port))
    {
      priv::process_map_t::const_iterator const i = d->process_map.find(upstream_name);

      return i->second;
    }
  }

  return process_t();
}


// ------------------------------------------------------------------
processes_t
pipeline
::downstream_for_process(process::name_t const& name) const
{
  d->ensure_setup();

  std::set<process::name_t> names;

  for (process::connection_t const& connection : d->connections)
  {
    process::port_addr_t const& upstream_addr = connection.first;
    process::port_addr_t const& downstream_addr = connection.second;

    process::name_t const& upstream_name = upstream_addr.first;
    process::name_t const& downstream_name = downstream_addr.first;

    if (upstream_name == name)
    {
      names.insert(downstream_name);
    }
  }

  processes_t processes;

  for (process::name_t const& process_name : names)
  {
    priv::process_map_t::const_iterator const i = d->process_map.find(process_name);
    process_t const& process = i->second;

    processes.push_back(process);
  }

  return processes;
}


// ------------------------------------------------------------------
processes_t
pipeline
::downstream_for_port(process::name_t const& name, process::port_t const& port) const
{
  d->ensure_setup();

  std::set<process::name_t> names;

  for (process::connection_t const& connection : d->connections)
  {
    process::port_addr_t const& upstream_addr = connection.first;
    process::port_addr_t const& downstream_addr = connection.second;

    process::name_t const& upstream_name = upstream_addr.first;
    process::port_t const& upstream_port = upstream_addr.second;
    process::name_t const& downstream_name = downstream_addr.first;

    if ((upstream_name == name) &&
        (upstream_port == port))
    {
      names.insert(downstream_name);
    }
  }

  processes_t processes;

  for (process::name_t const& process_name : names)
  {
    priv::process_map_t::const_iterator const i = d->process_map.find(process_name);
    process_t const& process = i->second;

    processes.push_back(process);
  }

  return processes;
}


// ------------------------------------------------------------------
process::port_addr_t
pipeline
::sender_for_port(process::name_t const& name, process::port_t const& port) const
{
  d->ensure_setup();

  for (process::connection_t const& connection : d->connections)
  {
    process::port_addr_t const& upstream_addr = connection.first;
    process::port_addr_t const& downstream_addr = connection.second;

    process::name_t const& downstream_name = downstream_addr.first;
    process::port_t const& downstream_port = downstream_addr.second;

    if ((downstream_name == name) &&
        (downstream_port == port))
    {
      return upstream_addr;
    }
  }

  return process::port_addr_t();
}


// ------------------------------------------------------------------
process::port_addrs_t
pipeline
::receivers_for_port(process::name_t const& name, process::port_t const& port) const
{
  d->ensure_setup();

  process::port_addrs_t port_addrs;

  for (process::connection_t const& connection : d->connections)
  {
    process::port_addr_t const& upstream_addr = connection.first;
    process::port_addr_t const& downstream_addr = connection.second;

    process::name_t const& upstream_name = upstream_addr.first;
    process::port_t const& upstream_port = upstream_addr.second;

    if ((upstream_name == name) &&
        (upstream_port == port))
    {
      port_addrs.push_back(downstream_addr);
    }
  }

  return port_addrs;
}


// ------------------------------------------------------------------
edge_t
pipeline
::edge_for_connection(process::name_t const& upstream_name,
                      process::port_t const& upstream_port,
                      process::name_t const& downstream_name,
                      process::port_t const& downstream_port) const
{
  d->ensure_setup();

  for (size_t i = 0; i < d->connections.size(); ++i)
  {
    process::connection_t const& connection = d->connections[i];

    process::port_addr_t const& upstream_addr = connection.first;
    process::port_addr_t const& downstream_addr = connection.second;

    process::name_t const& up_name = upstream_addr.first;
    process::port_t const& up_port = upstream_addr.second;
    process::name_t const& down_name = downstream_addr.first;
    process::port_t const& down_port = downstream_addr.second;

    if ((up_name == upstream_name) &&
        (up_port == upstream_port) &&
        (down_name == downstream_name) &&
        (down_port == downstream_port))
    {
      return d->edge_map[i];
    }
  }

  return edge_t();
}


// ------------------------------------------------------------------
edges_t
pipeline
::input_edges_for_process(process::name_t const& name) const
{
  d->ensure_setup();

  edges_t edges;

  for (priv::edge_map_t::value_type const& edge_index : d->edge_map)
  {
    size_t const& i = edge_index.first;
    edge_t const& edge = edge_index.second;

    process::connection_t const connection = d->connections[i];

    process::port_addr_t const& downstream_addr = connection.second;

    process::name_t const& downstream_name = downstream_addr.first;

    if (downstream_name == name)
    {
      edges.push_back(edge);
    }
  }

  return edges;
}


// ------------------------------------------------------------------
edge_t
pipeline
::input_edge_for_port(process::name_t const& name, process::port_t const& port) const
{
  d->ensure_setup();

  for (priv::edge_map_t::value_type const& edge_index : d->edge_map)
  {
    size_t const& i = edge_index.first;
    edge_t const& edge = edge_index.second;

    process::connection_t const connection = d->connections[i];

    process::port_addr_t const& downstream_addr = connection.second;

    process::name_t const& downstream_name = downstream_addr.first;
    process::port_t const& downstream_port = downstream_addr.second;

    if ((downstream_name == name) &&
        (downstream_port == port))
    {
      return edge;
    }
  }

  return edge_t();
}


// ------------------------------------------------------------------
edges_t
pipeline
::output_edges_for_process(process::name_t const& name) const
{
  d->ensure_setup();

  edges_t edges;

  for (priv::edge_map_t::value_type const& edge_index : d->edge_map)
  {
    size_t const& i = edge_index.first;
    edge_t const& edge = edge_index.second;

    process::connection_t const connection = d->connections[i];

    process::port_addr_t const& upstream_addr = connection.first;

    process::name_t const& upstream_name = upstream_addr.first;

    if (upstream_name == name)
    {
      edges.push_back(edge);
    }
  }

  return edges;
}


// ------------------------------------------------------------------
edges_t
pipeline
::output_edges_for_port(process::name_t const& name, process::port_t const& port) const
{
  d->ensure_setup();

  edges_t edges;

  for (priv::edge_map_t::value_type const& edge_index : d->edge_map)
  {
    size_t const& i = edge_index.first;
    edge_t const& edge = edge_index.second;

    process::connection_t const connection = d->connections[i];

    process::port_addr_t const& upstream_addr = connection.first;

    process::name_t const& upstream_name = upstream_addr.first;
    process::port_t const& upstream_port = upstream_addr.second;

    if ((upstream_name == name) &&
        (upstream_port == port))
    {
      edges.push_back(edge);
    }
  }

  return edges;
}


// ------------------------------------------------------------------
void
pipeline
::start()
{
  d->ensure_setup();

  d->running = true;
}


// ------------------------------------------------------------------
void
pipeline
::stop()
{
  if (!d->running)
  {
    static std::string const reason = "Start/stop pipeline state tracking failed";

    throw std::logic_error(reason);
  }

  d->running = false;
}


// ------------------------------------------------------------------
pipeline::priv
::priv(pipeline* pipe, kwiver::vital::config_block_sptr conf)
  : q(pipe)
  , config(conf)
  , planned_connections()
  , connections()
  , process_map()
  , cluster_map()
  , edge_map()
  , data_dep_connections()
  , untyped_connections()
  , type_pinnings()
  , setup(false)
  , setup_in_progress(false)
  , setup_successful(false)
  , running(false)
  , m_logger( kwiver::vital::get_logger( "sprokit.pipeline" ) )
{
  if ( IS_DEBUG_ENABLED( m_logger ) )
  {
    std::stringstream msg;
    config->print(msg);
    LOG_DEBUG( m_logger, "pipeline config:\n" << msg.str() );
  }
}

pipeline::priv
::~priv()
{
}


// ------------------------------------------------------------------
void
pipeline::priv
::check_duplicate_name(process::name_t const& name)
{
  if (process_map.count(name) || cluster_map.count(name))
  {
    throw duplicate_process_name_exception(name);
  }
}


// ------------------------------------------------------------------
void
pipeline::priv
::remove_from_pipeline(process::name_t const& name)
{
  boost::function<bool (process::connection_t const&)> const is = boost::bind(&is_connection_with, name, _1);
  boost::function<bool (cluster_connection_t const&)> const cluster_is = boost::bind(&is_cluster_connection_with, name, _1);

#define FORGET_CONNECTIONS(T, f, conns)                                  \
  do                                                                     \
  {                                                                      \
    T::iterator const i = std::remove_if(conns.begin(), conns.end(), f); \
    conns.erase(i, conns.end());                                         \
  } while (false)

  FORGET_CONNECTIONS(process::connections_t, is, planned_connections);
  FORGET_CONNECTIONS(process::connections_t, is, connections);
  FORGET_CONNECTIONS(process::connections_t, is, data_dep_connections);
  FORGET_CONNECTIONS(process::connections_t, is, untyped_connections);
  FORGET_CONNECTIONS(cluster_connections_t, cluster_is, cluster_connections);

#undef FORGET_CONNECTIONS
}


// ------------------------------------------------------------------
pipeline::priv::port_type_status
pipeline::priv
::check_connection_types(process::connection_t const& connection,
                         process::port_type_t const& up_type,
                         process::port_type_t const& down_type)
{
  bool const up_data_dep = (up_type == process::type_data_dependent);

  if (up_data_dep)
  {
    data_dep_connections.push_back(connection);

    return type_deferred;
  }

  bool const up_flow_dep = boost::starts_with(up_type, process::type_flow_dependent);
  bool const down_flow_dep = boost::starts_with(down_type, process::type_flow_dependent);

  if (up_flow_dep || down_flow_dep)
  {
    if (up_flow_dep && down_flow_dep)
    {
      untyped_connections.push_back(connection);
    }
    else if (up_flow_dep)
    {
      type_pinnings.push_back(priv::type_pinning_t(connection, priv::push_upstream));
    }
    else if (down_flow_dep)
    {
      type_pinnings.push_back(priv::type_pinning_t(connection, priv::push_downstream));
    }

    return type_deferred;
  }
  else if ((up_type != process::type_any) &&
           (down_type != process::type_any) &&
           (up_type != down_type))
  {
    return type_mismatch;
  }

  return type_compatible;
}


// ------------------------------------------------------------------
bool
pipeline::priv
::check_connection_flags(process::connection_t const& connection,
                         process::port_flags_t const& up_flags,
                         process::port_flags_t const& down_flags)
{
  bool const is_const = (0 != up_flags.count(process::flag_output_const));
  bool const is_shared = (0 != up_flags.count(process::flag_output_shared));
  bool const is_mutable = (0 != down_flags.count(process::flag_input_mutable));

  if (is_const && is_mutable)
  {
    return false;
  }

  if (is_shared)
  {
    process::port_addr_t const& up_addr = connection.first;

    shared_port_map_t::const_iterator const i = connected_shared_ports.find(up_addr);

    if (i == connected_shared_ports.end())
    {
      // Nothing is connected yet.
      connected_shared_ports[up_addr] = is_mutable;
    }
    else
    {
      bool const& has_mutable = i->second;

      // Only one input can listen to a shared port if any are mutable.
      if (is_mutable || has_mutable)
      {
        return false;
      }
    }
  }

  return true;
}


// ------------------------------------------------------------------
void
pipeline::priv
::propagate(process::name_t const& root)
{
  std::queue<process::name_t> kyu;

  kyu.push(root);

  while (!kyu.empty())
  {
    process::name_t const name = kyu.front();
    kyu.pop();

    process_t const proc = q->process_by_name(name);

    process::connections_t const conns = untyped_connections;
    untyped_connections.clear();

    for (process::connection_t const& connection : conns)
    {
      process::port_addr_t const& upstream_addr = connection.first;
      process::port_addr_t const& downstream_addr = connection.second;
      process::name_t const& upstream_name = upstream_addr.first;
      process::port_t const& upstream_port = upstream_addr.second;
      process::name_t const& downstream_name = downstream_addr.first;
      process::port_t const& downstream_port = downstream_addr.second;

      bool resolved = false;

      if (downstream_name == name)
      {
        // Push up.
        process::port_info_t const info = proc->input_port_info(downstream_port);
        process::port_type_t const& type = info->type;

        bool const flow_dep = boost::starts_with(type, process::type_flow_dependent);

        if (!flow_dep)
        {
          process_t const up_proc = q->process_by_name(upstream_name);

          if (!up_proc->set_output_port_type(upstream_port, type))
          {
            throw propagation_exception(upstream_name, upstream_port,
                                        downstream_name, downstream_port,
                                        type, true);
          }

          resolved = true;

          q->connect(upstream_name, upstream_port,
                     downstream_name, downstream_port);

          kyu.push(upstream_name);
        }
      }
      else if (upstream_name == name)
      {
        // Push down.
        process::port_info_t const info = proc->output_port_info(upstream_port);
        process::port_type_t const& type = info->type;

        bool const flow_dep = boost::starts_with(type, process::type_flow_dependent);

        if (!flow_dep)
        {
          process_t const down_proc = q->process_by_name(downstream_name);

          if (!down_proc->set_input_port_type(downstream_port, type))
          {
            throw propagation_exception(upstream_name, upstream_port,
                                        downstream_name, downstream_port,
                                        type, false);
          }

          resolved = true;

          q->connect(upstream_name, upstream_port,
                     downstream_name, downstream_port);

          kyu.push(downstream_name);
        }
      }

      if (!resolved)
      {
        // Remember that the resolution didn't happen.
        untyped_connections.push_back(connection);
      }
    }
  }
}


// ------------------------------------------------------------------
void
pipeline::priv
::check_for_processes() const
{
  if (process_map.empty())
  {
    throw no_processes_exception();
  }
}


// ------------------------------------------------------------------
void
pipeline::priv
::map_cluster_connections()
{
  cluster_connections_t const cconnections = cluster_connections;

  // Forget the connections we'll be mapping.
  cluster_connections.clear();

  for (cluster_connection_t const& cconnection : cconnections)
  {
    process::connection_t const& connection = cconnection.first;
    cluster_connection_type_t const& type = cconnection.second;

    process::port_addr_t const& upstream_addr = connection.first;
    process::port_addr_t const& downstream_addr = connection.second;

    process::name_t const& upstream_name = upstream_addr.first;
    process::port_t const& upstream_port = upstream_addr.second;
    process::name_t const& downstream_name = downstream_addr.first;
    process::port_t const& downstream_port = downstream_addr.second;

    switch (type)
    {
      case cluster_upstream:
        {
          process::name_t const& cluster_name = upstream_name;
          process::port_t const& cluster_port = upstream_port;

          cluster_map_t::const_iterator const cluster_it = cluster_map.find(cluster_name);

          if (cluster_it == cluster_map.end())
          {
            throw no_such_process_exception(cluster_name);
          }

          process_cluster_t const& cluster = cluster_it->second;
          process::connections_t mapped_connections = cluster->output_mappings();

          boost::function<bool (process::connection_t const&)> const is_port = boost::bind(&is_downstream_for, upstream_addr, _1);

          process::connections_t::iterator const i = std::remove_if(mapped_connections.begin(),
                                                                    mapped_connections.end(),
                                                                    boost::not1(is_port));
          mapped_connections.erase(i, mapped_connections.end());

          if (mapped_connections.empty())
          {
            throw no_such_port_exception(cluster_name, cluster_port);
          }
          else if (mapped_connections.size() != 1)
          {
            static std::string const reason = "Failed to ensure that only one output "
                                              "mapping is allowed on a cluster port";

            throw std::logic_error(reason);
          }

          process::connection_t const& mapped_port_conn = mapped_connections[0];
          process::port_addr_t const& mapped_port_addr = mapped_port_conn.first;

          process::name_t const& mapped_name = mapped_port_addr.first;
          process::port_t const& mapped_port = mapped_port_addr.second;

          q->connect(mapped_name, mapped_port,
                     downstream_name, downstream_port);
        }

        break;
      case cluster_downstream:
        {
          process::name_t const& cluster_name = downstream_name;
          process::port_t const& cluster_port = downstream_port;

          cluster_map_t::const_iterator const cluster_it = cluster_map.find(cluster_name);

          if (cluster_it == cluster_map.end())
          {
            throw no_such_process_exception(cluster_name);
          }

          process_cluster_t const& cluster = cluster_it->second;
          process::connections_t mapped_connections = cluster->input_mappings();

          boost::function<bool (process::connection_t const&)> const is_port = boost::bind(&is_upstream_for, downstream_addr, _1);

          process::connections_t::iterator const i = std::remove_if(mapped_connections.begin(),
                                                                    mapped_connections.end(),
                                                                    boost::not1(is_port));
          mapped_connections.erase(i, mapped_connections.end());

          if (mapped_connections.empty())
          {
            throw no_such_port_exception(cluster_name, cluster_port);
          }

          for (process::connection_t const& mapped_port_conn : mapped_connections)
          {
            process::port_addr_t const& mapped_port_addr = mapped_port_conn.second;

            process::name_t const& mapped_name = mapped_port_addr.first;
            process::port_t const& mapped_port = mapped_port_addr.second;

            q->connect(upstream_name, upstream_port,
                       mapped_name, mapped_port);
          }
        }

        break;
      default:
        break;
    }
  }

  // Cluster ports could be mapped to other cluster ports. We need to call again
  // until every cluster port has been resolved to a process.
  if (!cluster_connections.empty())
  {
    map_cluster_connections();
  }
}


// ------------------------------------------------------------------
void
pipeline::priv
::configure_processes()
{
  // Configure processes.
  for (process_map_t::value_type const& proc_data : process_map)
  {
    process::name_t const& name = proc_data.first;
    process_t const& proc = proc_data.second;
    process::connections_t unresolved_connections;

    proc->configure();

    bool resolved_types = false;

    for (process::connection_t const& data_dep_connection : data_dep_connections)
    {
      process::port_addr_t const& data_addr = data_dep_connection.first;
      process::port_addr_t const& downstream_addr = data_dep_connection.second;

      process::name_t const& data_name = data_addr.first;
      process::port_t const& data_port = data_addr.second;
      process::name_t const& downstream_name = downstream_addr.first;
      process::port_t const& downstream_port = downstream_addr.second;

      if (name == data_name)
      {
        process::port_info_t const info = proc->output_port_info(data_port);

        if (info->type == process::type_data_dependent)
        {
          throw untyped_data_dependent_exception(data_name, data_port);
        }

        resolved_types = true;

        q->connect(data_name, data_port,
                   downstream_name, downstream_port);
      }
      else
      {
        unresolved_connections.push_back(data_dep_connection);
      }
    }

    if (resolved_types)
    {
      data_dep_connections = unresolved_connections;
    }
  }

  // Configure clusters.
  for (cluster_map_t::value_type const& cluster_data : cluster_map)
  {
    process_cluster_t const& cluster = cluster_data.second;

    cluster->configure();
  }
}


// ------------------------------------------------------------------
void
pipeline::priv
::check_for_data_dep_ports() const
{
  if (!data_dep_connections.empty())
  {
    static std::string const reason = "Data dependency port tracking failed";

    throw std::logic_error(reason);
  }
}


// ------------------------------------------------------------------
void
pipeline::priv
::propagate_pinned_types()
{
  type_pinnings_t const pinnings = type_pinnings;
  type_pinnings.clear();

  for (type_pinning_t const& pinning : pinnings)
  {
    process::connection_t const& connection = pinning.first;
    direction_t const& direction = pinning.second;

    process::port_addr_t const& upstream_addr = connection.first;
    process::port_addr_t const& downstream_addr = connection.second;

    process::name_t const& upstream_name = upstream_addr.first;
    process::port_t const& upstream_port = upstream_addr.second;
    process::name_t const& downstream_name = downstream_addr.first;
    process::port_t const& downstream_port = downstream_addr.second;

    process_t const up_proc = q->process_by_name(upstream_name);
    process_t const down_proc = q->process_by_name(downstream_name);

    process::port_info_t const up_info = up_proc->output_port_info(upstream_port);
    process::port_info_t const down_info = down_proc->input_port_info(downstream_port);

    process::port_type_t const& up_type = up_info->type;
    process::port_type_t const& down_type = down_info->type;

    process::name_t name;
    process::port_t port;
    process::port_type_t type;

    switch (direction)
    {
      case push_upstream:
        if (!up_proc->set_output_port_type(upstream_port, down_type))
        {
          throw connection_dependent_type_exception(upstream_name, upstream_port,
                                                    downstream_name, downstream_port,
                                                    down_type, true);
        }

        name = upstream_name;
        port = upstream_port;
        type = down_type;

        break;

      case push_downstream:
        if (!down_proc->set_input_port_type(downstream_port, up_type))
        {
          throw connection_dependent_type_exception(upstream_name, upstream_port,
                                                    downstream_name, downstream_port,
                                                    up_type, false);
        }

        name = downstream_name;
        port = downstream_port;
        type = up_type;

        break;

      default:
        continue;
    } // end switch

    try
    {
      propagate(name);
    }
    catch (propagation_exception const& e)
    {
      throw connection_dependent_type_cascade_exception(name, port, type,
                                                        e.m_upstream_name, e.m_upstream_port,
                                                        e.m_downstream_name, e.m_downstream_port,
                                                        e.m_type, e.m_push_upstream);
    }

    // Retry the connection.
    q->connect(upstream_name, upstream_port,
               downstream_name, downstream_port);
  }

  if (!type_pinnings.empty())
  {
    propagate_pinned_types();
  }
}


// ------------------------------------------------------------------
void
pipeline::priv
::check_for_untyped_ports() const
{
  if (!untyped_connections.empty())
  {
    throw untyped_connection_exception();
  }
}


// ------------------------------------------------------------------
void
pipeline::priv
::make_connections()
{
  size_t const len = connections.size();

  for (size_t i = 0; i < len; ++i)
  {
    process::connection_t const& connection = connections[i];

    process::port_addr_t const& upstream_addr = connection.first;
    process::port_addr_t const& downstream_addr = connection.second;

    process::name_t const& upstream_name = upstream_addr.first;
    process::port_t const& upstream_port = upstream_addr.second;
    process::name_t const& downstream_name = downstream_addr.first;
    process::port_t const& downstream_port = downstream_addr.second;

    process_t const up_proc = q->process_by_name(upstream_name);
    process_t const down_proc = q->process_by_name(downstream_name);

    process::port_info_t const down_info = down_proc->input_port_info(downstream_port);
    process::port_flags_t const& down_flags = down_info->flags;

    // Extract the "_edge:" subblock from the supplied config.
    // This supplies the default or most general config values.
    // The edge type config will be merged in to override defaults for this edge.
    // Then the connection based config will be merged to override.
    kwiver::vital::config_block_sptr edge_config = config->subblock(priv::config_edge);

    // Configure the edge based on its type. (_edge_by_type)
    {
      process::port_type_t const& down_type = down_info->type;  // data type on edge
      kwiver::vital::config_block_sptr const type_config = config->subblock(priv::config_edge_type);
      kwiver::vital::config_block_sptr const edge_type_config = type_config->subblock(down_type);

      edge_config->merge_config(edge_type_config);

      if ( IS_TRACE_ENABLED( m_logger ) )
      {
        std::stringstream msg;
        msg << "-- Edge type config for type \"" << down_type << "\" :\n";
        edge_type_config->print( msg );
        LOG_TRACE( m_logger, msg.str() );
      }
    }

    // Configure the edge based on the connected ports. (_edge_by_conn)
    {
      kwiver::vital::config_block_sptr const conn_config = config->subblock(priv::config_edge_conn);
      kwiver::vital::config_block_sptr const up_config =
        conn_config->subblock(upstream_name + kwiver::vital::config_block::block_sep +
                              upstream_subblock + kwiver::vital::config_block::block_sep + upstream_port);

      kwiver::vital::config_block_sptr const down_config =
        conn_config->subblock(downstream_name + kwiver::vital::config_block::block_sep +
                              downstream_subblock + kwiver::vital::config_block::block_sep + downstream_port);

      edge_config->merge_config(up_config);
      edge_config->merge_config(down_config);

      if ( IS_TRACE_ENABLED( m_logger ) )
      {
        std::stringstream msg;
        msg << "-- Up_config for \""
            << upstream_name + kwiver::vital::config_block::block_sep
             + upstream_subblock + kwiver::vital::config_block::block_sep + upstream_port
            << "\" :\n";
        up_config->print(msg);
        msg << "\n-- Down_config for \""
            << downstream_name + kwiver::vital::config_block::block_sep
             + downstream_subblock + kwiver::vital::config_block::block_sep + downstream_port
            << "\" :\n";
        down_config->print(msg);
        LOG_TRACE( m_logger, msg.str() );
      }

    }

    // Configure the edge.
    {
      // Check to see if this port has _nodep flag set (for backward edge.)
      // Pass that value to the edge through the config.
      bool const has_nodep = (0 != down_flags.count(process::flag_input_nodep));

      edge_config->set_value(edge::config_dependency, (has_nodep ? "false" : "true"));
      edge_config->mark_read_only(edge::config_dependency);
    }

    // Process non_blocking processes
    {
      // Check the config of the down stream process to see if the
      // process is marked as non_blocking. If it is non_blocking,
      // then set the input edge property to be non-blocking and force
      // the capacity.
      //
      // Since we are looking at the process property for
      // non_blocking, all input edges for this process will be
      // configured the same.
      const auto proc_config = down_proc->get_config();
      if ( proc_config->has_value( config_non_blocking ) )
      {
        const size_t capacity = proc_config->get_value<size_t>( config_non_blocking );
        edge_config->set_value( edge::config_capacity, capacity );
        edge_config->set_value( edge::config_blocking, false );
      }
    }

    if ( IS_DEBUG_ENABLED( m_logger ) )
    {
      std::stringstream msg;
      edge_config->print(msg);

      LOG_TRACE( m_logger,
                 "Edge config for "  << upstream_name << "." <<
                 upstream_port  << " -> " << downstream_name << "." <<
                 downstream_port << "\n" << msg.str() );
    }

    // Create a new edge
    edge_t const e = boost::make_shared<edge>(edge_config);

    edge_map[i] = e;

    up_proc->connect_output_port(upstream_port, e);
    down_proc->connect_input_port(downstream_port, e);

    e->set_upstream_process(up_proc);
    e->set_downstream_process(down_proc);
  }
}


// ------------------------------------------------------------------
void
pipeline::priv
::check_for_required_ports() const
{
  typedef std::set<process::name_t> name_set_t;
  typedef std::queue<process::name_t> name_queue_t;

  name_set_t procs;

  {
    name_queue_t to_visit;

    // Traverse the pipeline starting with a process.
    to_visit.push(process_map.begin()->first);

    // While we have processes to visit yet.
    while (!to_visit.empty())
    {
      process::name_t const cur_proc = to_visit.front();

      to_visit.pop();

      // Ignore the process if we've already visited it.
      if (procs.count(cur_proc))
      {
        continue;
      }

      procs.insert(cur_proc);

      // Check for required ports.
      {
        process_t const process = q->process_by_name(cur_proc);

        // Check for required input ports.
        process::ports_t const input_ports = process->input_ports();
        for (process::port_t const& port : input_ports)
        {
          // Check for required flags.
          process::port_flags_t const port_flags = process->input_port_info(port)->flags;

          if (port_flags.count(process::flag_required))
          {
            if (!q->input_edge_for_port(cur_proc, port))
            {
              static std::string const reason = "The input port has the required flag";

              throw missing_connection_exception(cur_proc, port, reason);
            }
          }
        }

        // Check for required output ports.
        process::ports_t const output_ports = process->output_ports();
        for (process::port_t const& port : output_ports)
        {
          // Check for required flags.
          process::port_flags_t const port_flags = process->output_port_info(port)->flags;

          if (port_flags.count(process::flag_required))
          {
            if (q->output_edges_for_port(cur_proc, port).empty())
            {
              static std::string const reason = "The output port has the required flag";

              throw missing_connection_exception(cur_proc, port, reason);
            }
          }
        }
      }

      processes_t connected_procs;

      // Find all processes upstream of the current process.
      processes_t const upstream_procs = q->upstream_for_process(cur_proc);
      connected_procs.insert(connected_procs.end(), upstream_procs.begin(), upstream_procs.end());

      // Find all processes downstream of the current process.
      processes_t const downstream_procs = q->downstream_for_process(cur_proc);
      connected_procs.insert(connected_procs.end(), downstream_procs.begin(), downstream_procs.end());

      // Mark all connected processes for visitation.
      for (process_t const& proc : connected_procs)
      {
        to_visit.push(proc->name());
      }
    }
  }

  if (procs.size() != process_map.size())
  {
    throw orphaned_processes_exception();
  }
}


// ------------------------------------------------------------------
void
pipeline::priv
::check_for_dag() const
{
  typedef boost::adjacency_list<boost::vecS, boost::vecS, boost::directedS, process::name_t> pipeline_graph_t;
  typedef boost::graph_traits<pipeline_graph_t>::vertex_descriptor vertex_t;
  typedef std::deque<vertex_t> vertices_t;
  typedef std::map<process::name_t, vertex_t> vertex_map_t;

  pipeline_graph_t graph;

  // Create the graph.
  {
    vertex_map_t vertex_map;

    process::names_t const names = q->process_names();

    for (process::name_t const& name : names)
    {
      vertex_t const s = boost::add_vertex(graph);
      graph[s] = name;
      vertex_map[name] = s;
    }

    for (process::name_t const& name : names)
    {
      process_t const proc = q->process_by_name(name);
      process::ports_t const iports = proc->input_ports();

      vertex_t const t = vertex_map[name];

      for (process::port_t const& port : iports)
      {
        process::port_addr_t const sender = q->sender_for_port(name, port);

        if (sender == process::port_addr_t())
        {
          continue;
        }

        process::name_t const& sender_name = sender.first;

        process::port_info_t const info = proc->input_port_info(port);
        process::port_flags_t const& flags = info->flags;

        if (flags.count(process::flag_input_nodep))
        {
          continue;
        }

        vertex_t const s = vertex_map[sender_name];

        boost::add_edge(s, t, graph);
      }
    }
  }

  vertices_t vertices;

  try
  {
    boost::topological_sort(graph, std::front_inserter(vertices));
  }
  catch (boost::not_a_dag const&)
  {
    throw not_a_dag_exception();
  }
}


// ------------------------------------------------------------------
void
pipeline::priv
::initialize_processes()
{
  process::names_t const names = q->process_names();

  // Initialize processes.
  for (process::name_t const& name : names)
  {
    process_t const proc = q->process_by_name(name);

    proc->init();
  }
}


// ------------------------------------------------------------------
void
pipeline::priv
::check_port_frequencies() const
{
  static process::port_frequency_t const base_freq = process::port_frequency_t(1, 1);

  if (process_map.size() == 1)
  {
    process_map_t::const_iterator const i = process_map.begin();
    process_t const only_proc = i->second;

    only_proc->set_core_frequency(base_freq);

    return;
  }

  process::names_t const names = q->process_names();

  typedef std::map<process::name_t, process::port_frequency_t> process_frequency_map_t;

  process_frequency_map_t freq_map;

  std::queue<process::connection_t> unchecked_connections;

  for (process::connection_t const& connection : connections)
  {
    unchecked_connections.push(connection);
  }

  while (!unchecked_connections.empty())
  {
    process::connection_t const connection = unchecked_connections.front();
    unchecked_connections.pop();

    process::port_addr_t const& upstream_addr = connection.first;
    process::port_addr_t const& downstream_addr = connection.second;

    process::name_t const& upstream_name = upstream_addr.first;
    process::port_t const& upstream_port = upstream_addr.second;
    process::name_t const& downstream_name = downstream_addr.first;
    process::port_t const& downstream_port = downstream_addr.second;

    process_t const up_proc = q->process_by_name(upstream_name);
    process::port_info_t const up_info = up_proc->output_port_info(upstream_port);
    process::port_frequency_t const& up_port_freq = up_info->frequency;

    process_t const down_proc = q->process_by_name(downstream_name);
    process::port_info_t const down_info = down_proc->input_port_info(downstream_port);
    process::port_frequency_t const& down_port_freq = down_info->frequency;

    if ( ! up_port_freq ||  ! down_port_freq)
    {
      LOG_WARN( m_logger, "Edge frequency cannot be validated." );
      continue;
    }

    bool const up_in_map = (0 != freq_map.count(upstream_name));
    bool const down_in_map = (0 != freq_map.count(downstream_name));

    bool have_upstream = false;
    bool have_downstream = false;

    if (!up_in_map && !down_in_map)
    {
      if (freq_map.empty())
      {
        // Seed the frequency map at 1-to-1 based on the upstream process.
        freq_map[upstream_name] = base_freq;
        have_upstream = true;
      }
    }

    if (up_in_map)
    {
      have_upstream = true;
    }
    if (down_in_map)
    {
      have_downstream = true;
    }

    // Validate the connection.
    if (have_upstream && have_downstream)
    {
      process::port_frequency_t const up_proc_freq = freq_map[upstream_name];

      process::port_frequency_t const edge_freq = up_proc_freq * up_port_freq;
      process::port_frequency_t const expect_freq = edge_freq / down_port_freq;

      process::port_frequency_t const down_proc_freq = freq_map[downstream_name];

      if (down_proc_freq != expect_freq)
      {
        throw frequency_mismatch_exception(upstream_name, upstream_port, up_proc_freq, up_port_freq,
                                           downstream_name, downstream_port, down_proc_freq, down_port_freq);
      }
    }
    // Propagate the frequency downstream.
    else if (have_upstream)
    {
      process::port_frequency_t const up_proc_freq = freq_map[upstream_name];

      process::port_frequency_t const edge_freq = up_proc_freq * up_port_freq;
      process::port_frequency_t const expect_freq = edge_freq / down_port_freq;

      freq_map[downstream_name] = expect_freq;
    }
    // Propagate the frequency upstream.
    else if (have_downstream)
    {
      process::port_frequency_t const down_proc_freq = freq_map[downstream_name];

      process::port_frequency_t const edge_freq = down_proc_freq * down_port_freq;
      process::port_frequency_t const expect_freq = edge_freq / up_port_freq;

      freq_map[upstream_name] = expect_freq;
    }
    // Not part of the already-checked parts.
    else
    {
      unchecked_connections.push(connection);
    }
  }

  process::frequency_component_t freq_gcd = process::frequency_component_t(1);

  for (process_frequency_map_t::value_type const& proc_freq : freq_map)
  {
    process::port_frequency_t const& freq = proc_freq.second;
    process::frequency_component_t const denom = freq.denominator();

    freq_gcd = boost::math::lcm(freq_gcd, denom);
  }

  for (process_frequency_map_t::value_type const& proc_freq : freq_map)
  {
    process::name_t const& name = proc_freq.first;
    process::port_frequency_t const& freq = proc_freq.second;

    process::port_frequency_t const core_freq = freq_gcd * freq;

    process_t const proc = q->process_by_name(name);

    proc->set_core_frequency(core_freq);
  }
}


// ------------------------------------------------------------------
void
pipeline::priv
::ensure_setup() const
{
  if (!setup)
  {
    throw pipeline_not_setup_exception();
  }

  if (!setup_in_progress && !setup_successful)
  {
    throw pipeline_not_ready_exception();
  }
}


// ------------------------------------------------------------------
bool
pipeline::priv
::is_upstream_for(process::port_addr_t const& addr, process::connection_t const& connection)
{
  process::port_addr_t const up_addr = connection.first;

  return (addr == up_addr);
}


// ------------------------------------------------------------------
bool
pipeline::priv
::is_downstream_for(process::port_addr_t const& addr, process::connection_t const& connection)
{
  process::port_addr_t const down_addr = connection.second;

  return (addr == down_addr);
}


// ------------------------------------------------------------------
bool
pipeline::priv
::is_cluster_upstream_for(process::port_addr_t const& addr, cluster_connection_t const& cconnection)
{
  process::connection_t const connection = cconnection.first;

  return is_upstream_for(addr, connection);
}


// ------------------------------------------------------------------
bool
pipeline::priv
::is_cluster_downstream_for(process::port_addr_t const& addr, cluster_connection_t const& cconnection)
{
  process::connection_t const connection = cconnection.first;

  return is_downstream_for(addr, connection);
}


// ------------------------------------------------------------------
bool
pipeline::priv
::is_addr_on(process::name_t const& name, process::port_addr_t const& addr)
{
  process::name_t const& proc_name = addr.first;

  return (name == proc_name);
}


// ------------------------------------------------------------------
bool
pipeline::priv
::is_connection_with(process::name_t const& name, process::connection_t const& connection)
{
  process::port_addr_t const& upstream_addr = connection.first;
  process::port_addr_t const& downstream_addr = connection.second;

  return (is_addr_on(name, upstream_addr) || is_addr_on(name, downstream_addr));
}


// ------------------------------------------------------------------
bool
pipeline::priv
::is_cluster_connection_with(process::name_t const& name, cluster_connection_t const& cconnection)
{
  process::connection_t const& connection = cconnection.first;

  return is_connection_with(name, connection);
}


// ------------------------------------------------------------------
bool
pipeline::priv
::is_cluster_connection_for(process::connection_t const& connection, cluster_connection_t const& cconnection)
{
  process::connection_t const& cluster_connection = cconnection.first;

  return (connection == cluster_connection);
}


// ------------------------------------------------------------------
pipeline::priv::propagation_exception
::propagation_exception(process::name_t const& upstream_name,
                        process::port_t const& upstream_port,
                        process::name_t const& downstream_name,
                        process::port_t const& downstream_port,
                        process::port_type_t const& type,
                        bool push_upstream) VITAL_NOTHROW
  : m_upstream_name(upstream_name)
  , m_upstream_port(upstream_port)
  , m_downstream_name(downstream_name)
  , m_downstream_port(downstream_port)
  , m_type(type)
  , m_push_upstream(push_upstream)
{
  m_what = "<internal>";
}


// ------------------------------------------------------------------
pipeline::priv::propagation_exception
::~propagation_exception() VITAL_NOTHROW
{
}

} // end namespace<|MERGE_RESOLUTION|>--- conflicted
+++ resolved
@@ -577,12 +577,8 @@
     throw reconfigure_before_setup_exception();
   }
 
-<<<<<<< HEAD
+  // reconfigure all top level processes
   for (priv::process_map_t::value_type const& proc_entry : d->process_map)
-=======
-  // reconfigure all top level processes
-  VITAL_FOREACH (priv::process_map_t::value_type const& proc_entry, d->process_map)
->>>>>>> a0418383
   {
     process::name_t const& name = proc_entry.first;
     process::name_t const parent = parent_cluster(name);
@@ -600,12 +596,8 @@
     proc->reconfigure(proc_conf);
   }
 
-<<<<<<< HEAD
+  // reconfigure clusters
   for (priv::cluster_map_t::value_type const& cluster_entry : d->cluster_map)
-=======
-  // reconfigure clusters
-  VITAL_FOREACH (priv::cluster_map_t::value_type const& cluster_entry, d->cluster_map)
->>>>>>> a0418383
   {
     process::name_t const& name = cluster_entry.first;
     process::name_t const parent = parent_cluster(name);
