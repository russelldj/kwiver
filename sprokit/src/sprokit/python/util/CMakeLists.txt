project(sprokit_python_util)

set(python_util_srcs
  python_exceptions.cxx)

set(python_util_headers
<<<<<<< HEAD
  python_allow_threads.h
  python_exceptions.h
  python_gil.h
  python.h
  python_threading.h)
=======
  pybind11.h
  python_exceptions.h
  python.h)
>>>>>>> c575db28

if( NOT WIN32 )
  set(python_util_srcs
      ${python_util_srcs}
      pystream.cxx)

  set(python_util_headers
      ${python_util_headers}
      pystream.h)
endif()

kwiver_add_library(sprokit_python_util
  ${python_util_srcs}
  ${python_util_headers})

target_link_libraries(sprokit_python_util
  LINK_PUBLIC     ${PYTHON_LIBRARIES}
  LINK_PRIVATE    ${Boost_IOSTREAMS_LIBRARY}
                  ${Boost_SYSTEM_LIBRARY})

kwiver_install_headers(
    SUBDIR     sprokit/python/util
    ${python_util_headers}
    )

  # install export header
kwiver_install_headers(
  ${CMAKE_CURRENT_BINARY_DIR}/sprokit_python_util_export.h
  SUBDIR   sprokit/python/util
  NOPATH
  )

sprokit_configure_pkgconfig(sprokit-python_util      PYTHON_VERSION)<|MERGE_RESOLUTION|>--- conflicted
+++ resolved
@@ -4,17 +4,9 @@
   python_exceptions.cxx)
 
 set(python_util_headers
-<<<<<<< HEAD
-  python_allow_threads.h
-  python_exceptions.h
-  python_gil.h
-  python.h
-  python_threading.h)
-=======
   pybind11.h
   python_exceptions.h
   python.h)
->>>>>>> c575db28
 
 if( NOT WIN32 )
   set(python_util_srcs
