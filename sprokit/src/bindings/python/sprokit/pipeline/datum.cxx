/*ckwg +29
 * Copyright 2011-2015 by Kitware, Inc.
 * All rights reserved.
 *
 * Redistribution and use in source and binary forms, with or without
 * modification, are permitted provided that the following conditions are met:
 *
 *  * Redistributions of source code must retain the above copyright notice,
 *    this list of conditions and the following disclaimer.
 *
 *  * Redistributions in binary form must reproduce the above copyright notice,
 *    this list of conditions and the following disclaimer in the documentation
 *    and/or other materials provided with the distribution.
 *
 *  * Neither name of Kitware, Inc. nor the names of any contributors may be used
 *    to endorse or promote products derived from this software without specific
 *    prior written permission.
 *
 * THIS SOFTWARE IS PROVIDED BY THE COPYRIGHT HOLDERS AND CONTRIBUTORS ``AS IS''
 * AND ANY EXPRESS OR IMPLIED WARRANTIES, INCLUDING, BUT NOT LIMITED TO, THE
 * IMPLIED WARRANTIES OF MERCHANTABILITY AND FITNESS FOR A PARTICULAR PURPOSE
 * ARE DISCLAIMED. IN NO EVENT SHALL THE AUTHORS OR CONTRIBUTORS BE LIABLE FOR
 * ANY DIRECT, INDIRECT, INCIDENTAL, SPECIAL, EXEMPLARY, OR CONSEQUENTIAL
 * DAMAGES (INCLUDING, BUT NOT LIMITED TO, PROCUREMENT OF SUBSTITUTE GOODS OR
 * SERVICES; LOSS OF USE, DATA, OR PROFITS; OR BUSINESS INTERRUPTION) HOWEVER
 * CAUSED AND ON ANY THEORY OF LIABILITY, WHETHER IN CONTRACT, STRICT LIABILITY,
 * OR TORT (INCLUDING NEGLIGENCE OR OTHERWISE) ARISING IN ANY WAY OUT OF THE USE
 * OF THIS SOFTWARE, EVEN IF ADVISED OF THE POSSIBILITY OF SUCH DAMAGE.
 */

#if WIN32
#pragma warning (push)
#pragma warning (disable : 4244)
#endif
#include <pybind11/pybind11.h>
#include <pybind11/stl_bind.h>
#include <vital/any.h>
#if WIN32
#pragma warning (pop)
#endif

#include <sprokit/pipeline/datum.h>

// Type conversions
#include <vital/types/image_container.h>
#include <vital/types/detected_object_set.h>
#include <vital/types/descriptor_set.h>
#include <vital/types/track_set.h>
<<<<<<< HEAD
#include <vital/types/object_track_set.h>
#include <vital/types/feature_track_set.h>
=======
#include <vital/types/geo_polygon.h>
>>>>>>> d49c807e

#include <limits>
#include <string>
#include <cstdint>

/**
 * \file datum.cxx
 *
 * \brief Python bindings for \link sprokit::datum\endlink.
 */

using namespace pybind11;

PYBIND11_MAKE_OPAQUE(std::vector<unsigned char>);
PYBIND11_MAKE_OPAQUE(std::vector<double>);
PYBIND11_MAKE_OPAQUE(std::vector<std::string>);

static sprokit::datum new_datum_no_cast(object const& obj);
template<class T> sprokit::datum new_datum(object const& obj);
static sprokit::datum empty_datum();
static sprokit::datum flush_datum();
static sprokit::datum complete_datum();
static sprokit::datum error_datum(std::string const& err);
static sprokit::datum::type_t datum_type(sprokit::datum const& self);
static sprokit::datum::error_t datum_get_error(sprokit::datum const& self);
static object datum_get_datum(sprokit::datum const& self);
static std::string datum_datum_type(sprokit::datum const& self);

static PyObject* datum_get_datum_ptr(sprokit::datum& self);
static sprokit::datum_t datum_from_capsule( PyObject* cap );

template<class T> T datum_get_object(sprokit::datum &);

char const* sprokit_datum_PyCapsule_name() { return  "sprokit::datum"; }


PYBIND11_MODULE(datum, m)
{

  enum_<sprokit::datum::type_t>(m, "DatumType"
    , "A type for a datum packet.")
    .value("invalid", sprokit::datum::invalid)
    .value("data", sprokit::datum::data)
    .value("empty", sprokit::datum::empty)
    .value("flush", sprokit::datum::flush)
    .value("complete", sprokit::datum::complete)
    .value("error", sprokit::datum::error)
  ;

  bind_vector<std::vector<unsigned char>, std::shared_ptr<std::vector<unsigned char>>>(m, "VectorUChar");
  bind_vector<std::vector<double>, std::shared_ptr<std::vector<double>>>(m, "VectorDouble");
  bind_vector<std::vector<std::string>, std::shared_ptr<std::vector<std::string>>>(m, "VectorString");

  // constructors
  m.def("new", &new_datum_no_cast
    , (arg("dat"))
    , "Creates a new datum packet containing a python object.");
  m.def("new_int", &new_datum<int>
    , (arg("dat"))
    , "Creates a new datum packet containing an int.");
  m.def("new_float", &new_datum<float>
    , (arg("dat"))
    , "Creates a new datum packet containing a float.");
  m.def("new_string", &new_datum<std::string>
    , (arg("dat"))
    , "Creates a new datum packet containing a string.");
  m.def("new_image_container", &new_datum<std::shared_ptr<kwiver::vital::image_container>>
    , (arg("dat"))
    , "Creates a new datum packet containing an image container.");
  m.def("new_descriptor_set", &new_datum<std::shared_ptr<kwiver::vital::descriptor_set>>
    , (arg("dat"))
    , "Creates a new datum packet containing a descriptor set.");
  m.def("new_detected_object_set", &new_datum<std::shared_ptr<kwiver::vital::detected_object_set>>
    , (arg("dat"))
    , "Creates a new datum packet containing a detected object set.");
  m.def("new_track_set", &new_datum<std::shared_ptr<kwiver::vital::track_set>>
    , (arg("dat"))
    , "Creates a new datum packet containing a track set.");
  m.def("new_feature_track_set", &new_datum<std::shared_ptr<kwiver::vital::feature_track_set>>
    , (arg("dat"))
    , "Creates a new datum packet containing a feature track set.");
  m.def("new_object_track_set", &new_datum<std::shared_ptr<kwiver::vital::object_track_set>>
    , (arg("dat"))
    , "Creates a new datum packet containing an object track set.");
  m.def("new_double_vector", &new_datum<std::shared_ptr<std::vector<double>>>
    , (arg("dat"))
    , "Creates a new datum packet containing a double vector.");
  m.def("new_string_vector", &new_datum<std::shared_ptr<std::vector<std::string>>>
    , (arg("dat"))
    , "Creates a new datum packet containing a string vector.");
<<<<<<< HEAD
  m.def("new_uchar_vector", &new_datum<std::shared_ptr<std::vector<unsigned char>>>
    , (arg("dat"))
    , "Creates a new datum packet containing an unsigned char vector.");
=======
  m.def("new_bounding_box", &new_datum<kwiver::vital::bounding_box_d>
    , (arg("dat"))
    , "Creates a new bounding box");
  m.def("new_timestamp", &new_datum<kwiver::vital::timestamp>
    , (arg("dat"))
    , "Creates a new timestamp");
  m.def("new_corner_points", &new_datum<kwiver::vital::geo_polygon>
    , (arg("dat"))
    , "Creates a new set of corner points");

>>>>>>> d49c807e
  m.def("datum_from_capsule", &datum_from_capsule
    , (arg("dptr"))
    , "Converts datum* in capsule to datum_t");


  m.def("empty", &empty_datum
    , "Creates an empty datum packet.");
  m.def("flush", &flush_datum
    , "Creates a flush marker datum packet.");
  m.def("complete", &complete_datum
    , "Creates a complete marker datum packet.");
  m.def("error", &error_datum
    , arg("err")
    , "Creates an error datum packet.");

  // Methods on datum
  class_<sprokit::datum>(m, "Datum"
    , "A packet of data within the pipeline.")
    .def("type", &datum_type
      , "The type of the datum packet.")
    .def("datum_type", &datum_datum_type
      , "The type of the data in the packet")
    .def("get_error", &datum_get_error
      , "The error contained within the datum packet.")
    .def("get_datum", &datum_get_datum
      , "Get the data contained within the packet (if coming from a python process).")
    .def("get_datum_ptr", &datum_get_datum_ptr
      , "Get pointer to datum object as a PyCapsule.")
    .def("get_string", &datum_get_object<std::string>
      , "Convert the data to a string")
    .def("get_image_container", &datum_get_object<std::shared_ptr<kwiver::vital::image_container>>
      , "Convert the data to an image container")
    .def("get_descriptor_set", &datum_get_object<std::shared_ptr<kwiver::vital::descriptor_set>>
      , "Convert the data to a descriptor set")
    .def("get_detected_object_set", &datum_get_object<std::shared_ptr<kwiver::vital::detected_object_set>>
      , "Convert the data to a detected object set")
    .def("get_track_set", &datum_get_object<std::shared_ptr<kwiver::vital::track_set>>
      , "Convert the data to a track set")
    .def("get_feature_track_set", &datum_get_object<std::shared_ptr<kwiver::vital::feature_track_set>>
      , "Convert the data to a feature track set")
    .def("get_object_track_set", &datum_get_object<std::shared_ptr<kwiver::vital::object_track_set>>
      , "Convert the data to an object track set")
    .def("get_double_vector", &datum_get_object<std::shared_ptr<std::vector<double>>>
      , "Convert the data to a double vector")
    .def("get_string_vector", &datum_get_object<std::shared_ptr<std::vector<std::string>>>
      , "Convert the data to a string vector")
<<<<<<< HEAD
    .def("get_uchar_vector", &datum_get_object<std::shared_ptr<std::vector<unsigned char>>>
      , "Convert the data to an unsigned char vector")
=======
    .def("get_bounding_box", &datum_get_object<kwiver::vital::bounding_box_d>
         , "Convert the data to a bounding box")
    .def("get_timestamp", &datum_get_object<kwiver::vital::timestamp>
         , "Convert the data to a timestamp")
    .def("get_corner_points", &datum_get_object<kwiver::vital::geo_polygon>
         , "Convert the data to a set of corner points")

>>>>>>> d49c807e
  ;

} // end module


// ------------------------------------------------------------------

// For now, we need to manually specify how we want to cast our datum
// This should be fixed when we move away from kwiver::vital::any
sprokit::datum
new_datum_no_cast(object const& obj)
{
  return *(sprokit::datum::new_datum(obj));
}

template<class T>
sprokit::datum
new_datum(object const& obj)
{
  return *(sprokit::datum::new_datum(cast<T>(obj)));
}

sprokit::datum
empty_datum()
{
  return *(sprokit::datum::empty_datum());
}

sprokit::datum
flush_datum()
{
  return *(sprokit::datum::flush_datum());
}

sprokit::datum
complete_datum()
{
  return *(sprokit::datum::complete_datum());
}

sprokit::datum
error_datum(std::string const& err)
{
  return *(sprokit::datum::error_datum(err));
}

sprokit::datum::type_t
datum_type(sprokit::datum const& self)
{
  return self.type();
}

sprokit::datum::error_t
datum_get_error(sprokit::datum const& self)
{
  return self.get_error();
}

// This converts straight to a pybind11::object
// It can be useful if we can assume we're dealing specifically with python
// otherwise, use a converter like get_image_container
object
datum_get_datum(sprokit::datum const& self)
{
  object dat = none();
  if ( self.type() == sprokit::datum::data )
  {
    kwiver::vital::any const any = self.get_datum<kwiver::vital::any>();
    dat = kwiver::vital::any_cast<object>(any);
  }

  return dat;
}

std::string
datum_datum_type(sprokit::datum const& self)
{
  kwiver::vital::any const any = self.get_datum<kwiver::vital::any>();

  return any.type().name();
}

// ------------------------------------------------------------------
// Bridge regular python to pybind11

/**
 * \brief Get address of datum object.
 *
 * This function returns the address of the datum object managed by
 * the datum_t sptr.
 *
 * Caller holds the datum_t while we are returning the address of the
 * datum.  The customer then extracts the data contained in the datum.
 * After this the datum is then expendable.
 *
 * \param self Reference to datum_t (sptr)
 *
 * \return Address of real datum object.
 */
PyObject*
datum_get_datum_ptr(sprokit::datum& self)
{
  return PyCapsule_New( const_cast< sprokit::datum* >(std::make_shared<sprokit::datum> (self).get()), "sprokit::datum", NULL );
}


/**
 * \brief Convert PyCapsule to datum_t sptr.
 *
 * This function converts the PyCapsule containing the address of a
 * datum object into a datum_t sptr that is managing that object.
 *
 * \param cap Pointer to PyCapsule that contains address of datum object.
 *
 * \return datum_t sptr that manages supplied datum object.
 */
sprokit::datum_t
datum_from_capsule( PyObject* cap )
{
  // cap is pointer to datum
  if (PyCapsule_IsValid( cap, "sprokit::datum" ))
  {
    sprokit::datum* dptr = static_cast<sprokit::datum*>( PyCapsule_GetPointer( cap, "sprokit::datum" ) );
    return sprokit::datum_t(dptr);
  }

  return sprokit::datum::error_datum( "Invalid PyCapsule" );
}

// ------------------------------------------------------------------
// Converter

/**
 * \brief Converter from python datum object to a value
 *
 * This function allows python to choose the type to convert a datum to.
 * The type, T, must have a pybind11 binding.
 * To use this, add a binding with an explicit type.
 *
 * \return shared_ptr<T> to the converted object
 */
template<class T>
T
datum_get_object(sprokit::datum &self)
{
  kwiver::vital::any const any = self.get_datum<kwiver::vital::any>();
  return kwiver::vital::any_cast<T>(any);
}<|MERGE_RESOLUTION|>--- conflicted
+++ resolved
@@ -46,12 +46,9 @@
 #include <vital/types/detected_object_set.h>
 #include <vital/types/descriptor_set.h>
 #include <vital/types/track_set.h>
-<<<<<<< HEAD
 #include <vital/types/object_track_set.h>
 #include <vital/types/feature_track_set.h>
-=======
 #include <vital/types/geo_polygon.h>
->>>>>>> d49c807e
 
 #include <limits>
 #include <string>
@@ -142,11 +139,6 @@
   m.def("new_string_vector", &new_datum<std::shared_ptr<std::vector<std::string>>>
     , (arg("dat"))
     , "Creates a new datum packet containing a string vector.");
-<<<<<<< HEAD
-  m.def("new_uchar_vector", &new_datum<std::shared_ptr<std::vector<unsigned char>>>
-    , (arg("dat"))
-    , "Creates a new datum packet containing an unsigned char vector.");
-=======
   m.def("new_bounding_box", &new_datum<kwiver::vital::bounding_box_d>
     , (arg("dat"))
     , "Creates a new bounding box");
@@ -156,8 +148,10 @@
   m.def("new_corner_points", &new_datum<kwiver::vital::geo_polygon>
     , (arg("dat"))
     , "Creates a new set of corner points");
-
->>>>>>> d49c807e
+  m.def("new_uchar_vector", &new_datum<std::shared_ptr<std::vector<unsigned char>>>
+    , (arg("dat"))
+    , "Creates a new datum packet containing an unsigned char vector.");
+
   m.def("datum_from_capsule", &datum_from_capsule
     , (arg("dptr"))
     , "Converts datum* in capsule to datum_t");
@@ -204,18 +198,14 @@
       , "Convert the data to a double vector")
     .def("get_string_vector", &datum_get_object<std::shared_ptr<std::vector<std::string>>>
       , "Convert the data to a string vector")
-<<<<<<< HEAD
-    .def("get_uchar_vector", &datum_get_object<std::shared_ptr<std::vector<unsigned char>>>
-      , "Convert the data to an unsigned char vector")
-=======
     .def("get_bounding_box", &datum_get_object<kwiver::vital::bounding_box_d>
          , "Convert the data to a bounding box")
     .def("get_timestamp", &datum_get_object<kwiver::vital::timestamp>
          , "Convert the data to a timestamp")
     .def("get_corner_points", &datum_get_object<kwiver::vital::geo_polygon>
          , "Convert the data to a set of corner points")
-
->>>>>>> d49c807e
+    .def("get_uchar_vector", &datum_get_object<std::shared_ptr<std::vector<unsigned char>>>
+      , "Convert the data to an unsigned char vector")
   ;
 
 } // end module
