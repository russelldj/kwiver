/*ckwg +29
 * Copyright 2011-2013 by Kitware, Inc.
 * All rights reserved.
 *
 * Redistribution and use in source and binary forms, with or without
 * modification, are permitted provided that the following conditions are met:
 *
 *  * Redistributions of source code must retain the above copyright notice,
 *    this list of conditions and the following disclaimer.
 *
 *  * Redistributions in binary form must reproduce the above copyright notice,
 *    this list of conditions and the following disclaimer in the documentation
 *    and/or other materials provided with the distribution.
 *
 *  * Neither name of Kitware, Inc. nor the names of any contributors may be used
 *    to endorse or promote products derived from this software without specific
 *    prior written permission.
 *
 * THIS SOFTWARE IS PROVIDED BY THE COPYRIGHT HOLDERS AND CONTRIBUTORS ``AS IS''
 * AND ANY EXPRESS OR IMPLIED WARRANTIES, INCLUDING, BUT NOT LIMITED TO, THE
 * IMPLIED WARRANTIES OF MERCHANTABILITY AND FITNESS FOR A PARTICULAR PURPOSE
 * ARE DISCLAIMED. IN NO EVENT SHALL THE AUTHORS OR CONTRIBUTORS BE LIABLE FOR
 * ANY DIRECT, INDIRECT, INCIDENTAL, SPECIAL, EXEMPLARY, OR CONSEQUENTIAL
 * DAMAGES (INCLUDING, BUT NOT LIMITED TO, PROCUREMENT OF SUBSTITUTE GOODS OR
 * SERVICES; LOSS OF USE, DATA, OR PROFITS; OR BUSINESS INTERRUPTION) HOWEVER
 * CAUSED AND ON ANY THEORY OF LIABILITY, WHETHER IN CONTRACT, STRICT LIABILITY,
 * OR TORT (INCLUDING NEGLIGENCE OR OTHERWISE) ARISING IN ANY WAY OUT OF THE USE
 * OF THIS SOFTWARE, EVEN IF ADVISED OF THE POSSIBILITY OF SUCH DAMAGE.
 */

#include <sprokit/pipeline/pipeline.h>
#include <sprokit/pipeline/scheduler.h>

#include <sprokit/python/util/pybind11.h>
#include <sprokit/python/util/python_exceptions.h>

#include "python_wrappers.cxx"

#include <pybind11/pybind11.h>

/**
 * \file scheduler.cxx
 *
 * \brief Python bindings for \link sprokit::scheduler\endlink.
 */

using namespace pybind11;

// Publisher class to access virtual methods
class wrap_scheduler
  : public sprokit::scheduler
{
  public:
    using scheduler::scheduler;
    using scheduler::_start;
    using scheduler::_wait;
    using scheduler::_pause;
    using scheduler::_resume;
    using scheduler::_stop;
    using scheduler::pipeline;
};

// Trampoline class to allow us to to use virtual methods
class scheduler_trampoline
  : public sprokit::scheduler
{
  public:
    scheduler_trampoline(sprokit::pipeline_t const& pipe, kwiver::vital::config_block_sptr const& config) : scheduler( pipe, config ) {};
    void _start() override;
    void _wait() override;
    void _pause() override;
    void _resume() override;
    void _stop() override;
};

PYBIND11_MODULE(scheduler, m)
{
  class_<sprokit::scheduler, scheduler_trampoline, sprokit::scheduler_t>(m, "PythonScheduler"
    , "The base class for Python schedulers.")
<<<<<<< HEAD
    .def(init<sprokit::pipeline_t, kwiver::vital::config_block_sptr>())
    .def("start", &sprokit::scheduler::start
=======
    .def(init<sprokit::pipeline_t, kwiver::vital::config_block_sptr>(), call_guard<sprokit::python::gil_scoped_release>())
    .def("start", &sprokit::scheduler::start, call_guard<sprokit::python::gil_scoped_release>()
>>>>>>> c575db28
      , "Start the execution of the pipeline.")
    .def("wait", &sprokit::scheduler::wait, call_guard<sprokit::python::gil_scoped_release>()
      , "Wait until the pipeline execution is complete.")
    .def("pause", &sprokit::scheduler::pause, call_guard<sprokit::python::gil_scoped_release>()
      , "Pause execution.")
    .def("resume", &sprokit::scheduler::resume, call_guard<sprokit::python::gil_scoped_release>()
      , "Resume execution.")
    .def("stop", &sprokit::scheduler::stop, call_guard<sprokit::python::gil_scoped_release>()
      , "Stop the execution of the pipeline.")
<<<<<<< HEAD
    .def("_start", static_cast<void (sprokit::scheduler::*)()>(&wrap_scheduler::_start)
      , "Implementation of starting the pipeline.")
    .def("_wait", static_cast<void (sprokit::scheduler::*)()>(&wrap_scheduler::_wait)
      , "Implementation of waiting until execution is complete.")
    .def("_pause", static_cast<void (sprokit::scheduler::*)()>(&wrap_scheduler::_pause)
      , "Implementation of pausing execution.")
    .def("_resume", static_cast<void (sprokit::scheduler::*)()>(&wrap_scheduler::_resume)
      , "Implementation of resuming execution.")
    .def("_stop", static_cast<void (sprokit::scheduler::*)()>(&wrap_scheduler::_stop)
      , "Implementation of stopping the pipeline.")
    .def("pipeline", static_cast<sprokit::pipeline_t (sprokit::scheduler::*)() const>(&wrap_scheduler::pipeline)
=======
    .def("_start", static_cast<void (sprokit::scheduler::*)()>(&wrap_scheduler::_start), call_guard<sprokit::python::gil_scoped_release>()
      , "Implementation of starting the pipeline.")
    .def("_wait", static_cast<void (sprokit::scheduler::*)()>(&wrap_scheduler::_wait), call_guard<sprokit::python::gil_scoped_release>()
      , "Implementation of waiting until execution is complete.")
    .def("_pause", static_cast<void (sprokit::scheduler::*)()>(&wrap_scheduler::_pause), call_guard<sprokit::python::gil_scoped_release>()
      , "Implementation of pausing execution.")
    .def("_resume", static_cast<void (sprokit::scheduler::*)()>(&wrap_scheduler::_resume), call_guard<sprokit::python::gil_scoped_release>()
      , "Implementation of resuming execution.")
    .def("_stop", static_cast<void (sprokit::scheduler::*)()>(&wrap_scheduler::_stop), call_guard<sprokit::python::gil_scoped_release>()
      , "Implementation of stopping the pipeline.")
    .def("pipeline", static_cast<sprokit::pipeline_t (sprokit::scheduler::*)() const>(&wrap_scheduler::pipeline), call_guard<sprokit::python::gil_scoped_release>()
>>>>>>> c575db28
      , "Scheduler pipeline.")
  ;
}

void
scheduler_trampoline
::_start()
{
<<<<<<< HEAD
  PYBIND11_OVERLOAD_PURE(
=======
  SPROKIT_PYBIND11_OVERLOAD_PURE(
>>>>>>> c575db28
    void,
    scheduler,
    _start,
  );
}

void
scheduler_trampoline
::_wait()
{
<<<<<<< HEAD
  PYBIND11_OVERLOAD_PURE(
=======
  SPROKIT_PYBIND11_OVERLOAD_PURE(
>>>>>>> c575db28
    void,
    scheduler,
    _wait,
  );
}

void
scheduler_trampoline
::_pause()
{
<<<<<<< HEAD
  PYBIND11_OVERLOAD_PURE(
=======
  SPROKIT_PYBIND11_OVERLOAD_PURE(
>>>>>>> c575db28
    void,
    scheduler,
    _pause,
  );
}

void
scheduler_trampoline
::_resume()
{
<<<<<<< HEAD
  PYBIND11_OVERLOAD_PURE(
=======
  SPROKIT_PYBIND11_OVERLOAD_PURE(
>>>>>>> c575db28
    void,
    scheduler,
    _resume,
  );
}

void
scheduler_trampoline
::_stop()
{
<<<<<<< HEAD
  PYBIND11_OVERLOAD_PURE(
=======
  SPROKIT_PYBIND11_OVERLOAD_PURE(
>>>>>>> c575db28
    void,
    scheduler,
    _stop,
  );
}<|MERGE_RESOLUTION|>--- conflicted
+++ resolved
@@ -77,13 +77,8 @@
 {
   class_<sprokit::scheduler, scheduler_trampoline, sprokit::scheduler_t>(m, "PythonScheduler"
     , "The base class for Python schedulers.")
-<<<<<<< HEAD
-    .def(init<sprokit::pipeline_t, kwiver::vital::config_block_sptr>())
-    .def("start", &sprokit::scheduler::start
-=======
     .def(init<sprokit::pipeline_t, kwiver::vital::config_block_sptr>(), call_guard<sprokit::python::gil_scoped_release>())
     .def("start", &sprokit::scheduler::start, call_guard<sprokit::python::gil_scoped_release>()
->>>>>>> c575db28
       , "Start the execution of the pipeline.")
     .def("wait", &sprokit::scheduler::wait, call_guard<sprokit::python::gil_scoped_release>()
       , "Wait until the pipeline execution is complete.")
@@ -93,19 +88,6 @@
       , "Resume execution.")
     .def("stop", &sprokit::scheduler::stop, call_guard<sprokit::python::gil_scoped_release>()
       , "Stop the execution of the pipeline.")
-<<<<<<< HEAD
-    .def("_start", static_cast<void (sprokit::scheduler::*)()>(&wrap_scheduler::_start)
-      , "Implementation of starting the pipeline.")
-    .def("_wait", static_cast<void (sprokit::scheduler::*)()>(&wrap_scheduler::_wait)
-      , "Implementation of waiting until execution is complete.")
-    .def("_pause", static_cast<void (sprokit::scheduler::*)()>(&wrap_scheduler::_pause)
-      , "Implementation of pausing execution.")
-    .def("_resume", static_cast<void (sprokit::scheduler::*)()>(&wrap_scheduler::_resume)
-      , "Implementation of resuming execution.")
-    .def("_stop", static_cast<void (sprokit::scheduler::*)()>(&wrap_scheduler::_stop)
-      , "Implementation of stopping the pipeline.")
-    .def("pipeline", static_cast<sprokit::pipeline_t (sprokit::scheduler::*)() const>(&wrap_scheduler::pipeline)
-=======
     .def("_start", static_cast<void (sprokit::scheduler::*)()>(&wrap_scheduler::_start), call_guard<sprokit::python::gil_scoped_release>()
       , "Implementation of starting the pipeline.")
     .def("_wait", static_cast<void (sprokit::scheduler::*)()>(&wrap_scheduler::_wait), call_guard<sprokit::python::gil_scoped_release>()
@@ -117,7 +99,6 @@
     .def("_stop", static_cast<void (sprokit::scheduler::*)()>(&wrap_scheduler::_stop), call_guard<sprokit::python::gil_scoped_release>()
       , "Implementation of stopping the pipeline.")
     .def("pipeline", static_cast<sprokit::pipeline_t (sprokit::scheduler::*)() const>(&wrap_scheduler::pipeline), call_guard<sprokit::python::gil_scoped_release>()
->>>>>>> c575db28
       , "Scheduler pipeline.")
   ;
 }
@@ -126,11 +107,7 @@
 scheduler_trampoline
 ::_start()
 {
-<<<<<<< HEAD
-  PYBIND11_OVERLOAD_PURE(
-=======
   SPROKIT_PYBIND11_OVERLOAD_PURE(
->>>>>>> c575db28
     void,
     scheduler,
     _start,
@@ -141,11 +118,7 @@
 scheduler_trampoline
 ::_wait()
 {
-<<<<<<< HEAD
-  PYBIND11_OVERLOAD_PURE(
-=======
   SPROKIT_PYBIND11_OVERLOAD_PURE(
->>>>>>> c575db28
     void,
     scheduler,
     _wait,
@@ -156,11 +129,7 @@
 scheduler_trampoline
 ::_pause()
 {
-<<<<<<< HEAD
-  PYBIND11_OVERLOAD_PURE(
-=======
   SPROKIT_PYBIND11_OVERLOAD_PURE(
->>>>>>> c575db28
     void,
     scheduler,
     _pause,
@@ -171,11 +140,7 @@
 scheduler_trampoline
 ::_resume()
 {
-<<<<<<< HEAD
-  PYBIND11_OVERLOAD_PURE(
-=======
   SPROKIT_PYBIND11_OVERLOAD_PURE(
->>>>>>> c575db28
     void,
     scheduler,
     _resume,
@@ -186,11 +151,7 @@
 scheduler_trampoline
 ::_stop()
 {
-<<<<<<< HEAD
-  PYBIND11_OVERLOAD_PURE(
-=======
   SPROKIT_PYBIND11_OVERLOAD_PURE(
->>>>>>> c575db28
     void,
     scheduler,
     _stop,
