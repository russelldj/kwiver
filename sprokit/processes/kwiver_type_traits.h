/*ckwg +29
 * Copyright 2015-2017 by Kitware, Inc.
 * All rights reserved.
 *
 * Redistribution and use in source and binary forms, with or without
 * modification, are permitted provided that the following conditions are met:
 *
 *  * Redistributions of source code must retain the above copyright notice,
 *    this list of conditions and the following disclaimer.
 *
 *  * Redistributions in binary form must reproduce the above copyright notice,
 *    this list of conditions and the following disclaimer in the documentation
 *    and/or other materials provided with the distribution.
 *
 *  * Neither name of Kitware, Inc. nor the names of any contributors may be used
 *    to endorse or promote products derived from this software without specific
 *    prior written permission.
 *
 * THIS SOFTWARE IS PROVIDED BY THE COPYRIGHT HOLDERS AND CONTRIBUTORS ``AS IS''
 * AND ANY EXPRESS OR IMPLIED WARRANTIES, INCLUDING, BUT NOT LIMITED TO, THE
 * IMPLIED WARRANTIES OF MERCHANTABILITY AND FITNESS FOR A PARTICULAR PURPOSE
 * ARE DISCLAIMED. IN NO EVENT SHALL THE AUTHORS OR CONTRIBUTORS BE LIABLE FOR
 * ANY DIRECT, INDIRECT, INCIDENTAL, SPECIAL, EXEMPLARY, OR CONSEQUENTIAL
 * DAMAGES (INCLUDING, BUT NOT LIMITED TO, PROCUREMENT OF SUBSTITUTE GOODS OR
 * SERVICES; LOSS OF USE, DATA, OR PROFITS; OR BUSINESS INTERRUPTION) HOWEVER
 * CAUSED AND ON ANY THEORY OF LIABILITY, WHETHER IN CONTRACT, STRICT LIABILITY,
 * OR TORT (INCLUDING NEGLIGENCE OR OTHERWISE) ARISING IN ANY WAY OUT OF THE USE
 * OF THIS SOFTWARE, EVEN IF ADVISED OF THE POSSIBILITY OF SUCH DAMAGE.
 */

/**
 * \file
 * \brief definition of kwiver type traits
 */

#ifndef KWIVER_VITAL_TYPE_TRAITS_H
#define KWIVER_VITAL_TYPE_TRAITS_H

#include <vital/vital_types.h>

#include <vital/types/database_query.h>
#include <vital/types/descriptor_set.h>
#include <vital/types/descriptor_request.h>
#include <vital/types/detected_object_set.h>
#include <vital/types/feature_set.h>
#include <vital/types/feature_track_set.h>
#include <vital/types/geo_polygon.h>
#include <vital/types/image_container.h>
#include <vital/types/iqr_feedback.h>
#include <vital/types/matrix.h>
#include <vital/types/metadata.h>
#include <vital/types/object_track_set.h>
#include <vital/types/query_result_set.h>
#include <vital/types/track_descriptor_set.h>
#include <vital/types/uid.h>

#include "trait_utils.h"

#include <memory>
#include <string>
#include <vector>

namespace kwiver {
namespace vital {

  class timestamp;
  class f2f_homography;

  typedef std::vector< double >  double_vector;
  typedef std::shared_ptr< double_vector > double_vector_sptr;
  typedef std::vector< std::string > string_vector;
  typedef std::shared_ptr< string_vector > string_vector_sptr;
<<<<<<< HEAD
  typedef std::vector< unsigned char > uchar_vector;
  typedef std::shared_ptr< uchar_vector > uchar_vector_sptr;
=======
  using string_sptr =  std::shared_ptr< std::string >;
>>>>>>> d49c807e

} }


// ==================================================================================
//
// Create type traits for common pipeline types.
// These are types that are passed through the pipeline.
// ( type-trait-name, "canonical_type_name", concrete-type )
//
create_type_trait( bounding_box, "kwiver:bounding_box", kwiver::vital::bounding_box_d );
create_type_trait( timestamp, "kwiver:timestamp", kwiver::vital::timestamp );
create_type_trait( gsd, "kwiver:gsd", double );
create_type_trait( corner_points, "kwiver:corner_points", kwiver::vital::geo_polygon );
create_type_trait( image, "kwiver:image", kwiver::vital::image_container_sptr );
create_type_trait( mask, "kwiver:mask", kwiver::vital::image_container_sptr );
create_type_trait( feature_set, "kwiver:feature_set", kwiver::vital::feature_set_sptr );
create_type_trait( database_query, "kwiver:database_query", kwiver::vital::database_query_sptr );
create_type_trait( descriptor_set, "kwiver:descriptor_set", kwiver::vital::descriptor_set_sptr );
create_type_trait( descriptor_request, "kwiver:descriptor_request", kwiver::vital::descriptor_request_sptr );
create_type_trait( query_result, "kwiver:query_result", kwiver::vital::query_result_set_sptr );
create_type_trait( iqr_feedback, "kwiver:iqr_feedback", kwiver::vital::iqr_feedback_sptr );
create_type_trait( string, "kwiver:string", kwiver::vital::string_t );
create_type_trait( string_vector, "kwiver:string_vector", kwiver::vital::string_vector_sptr );
create_type_trait( track_set, "kwiver:track_set", kwiver::vital::track_set_sptr );
create_type_trait( feature_track_set, "kwiver:feature_track_set", kwiver::vital::feature_track_set_sptr );
create_type_trait( object_track_set, "kwiver:object_track_set", kwiver::vital::object_track_set_sptr );
create_type_trait( double_vector,  "kwiver:d_vector", kwiver::vital::double_vector_sptr );
create_type_trait( uchar_vector,  "kwiver:uchar_vector", kwiver::vital::uchar_vector_sptr );
create_type_trait( detected_object_set, "kwiver:detected_object_set", kwiver::vital::detected_object_set_sptr );
create_type_trait( track_descriptor_set, "kwiver:track_descriptor_set", kwiver::vital::track_descriptor_set_sptr );
create_type_trait( matrix_d, "kwiver:matrix_d", kwiver::vital::matrix_d );

create_type_trait( homography_src_to_ref, "kwiver:s2r_homography", kwiver::vital::f2f_homography );
create_type_trait( homography_ref_to_src, "kwiver:r2s_homography", kwiver::vital::f2f_homography );
create_type_trait( file_name, "kwiver:file_name", kwiver::vital::path_t );
create_type_trait( image_file_name, "kwiver:image_file_name", kwiver::vital::path_t );
create_type_trait( video_file_name, "kwiver:video_file_name", kwiver::vital::path_t );
create_type_trait( metadata, "kwiver:metadata", kwiver::vital::metadata_vector );
create_type_trait( video_uid, "kwiver:video_uuid", kwiver::vital::uid );
create_type_trait( frame_rate, "kwiver:frame_rate", double );

create_type_trait( serialized_message, "kwiver:serialized_message", kwiver::vital::string_sptr );

// ==================================================================================
//
// Create port traits for common port types.
// ( port-name, type-trait-name, "port-description" )
//
create_port_trait( bounding_box, bounding_box, "Bounding box" );
create_port_trait( timestamp, timestamp, "Timestamp for input image." );
create_port_trait( corner_points, corner_points, "Four corner points for image in lat/lon units, ordering ul ur lr ll." );
create_port_trait( gsd, gsd, "GSD for image in meters per pixel." );
create_port_trait( image, image, "Single frame image." );
create_port_trait( left_image, image, "Single frame left image." );
create_port_trait( right_image, image, "Single frame right image." );
create_port_trait( depth_map, image, "Depth map stored in image form." );
create_port_trait( feature_set, feature_set, "Set of detected image features." );
create_port_trait( database_query, database_query, "A database query." );
create_port_trait( descriptor_set, descriptor_set, "Set of descriptors." );
create_port_trait( descriptor_request, descriptor_request, "A request to compute descriptors." );
create_port_trait( iqr_feedback, iqr_feedback, "IQR feedback." );
create_port_trait( query_result, query_result, "Set of query results." );
create_port_trait( string_vector, string_vector, "Vector of strings." );
create_port_trait( track_set, track_set, "Set of arbitrary tracks." );
create_port_trait( feature_track_set, feature_track_set, "Set of feature tracks." );
create_port_trait( object_track_set, object_track_set, "Set of object tracks." );
create_port_trait( detected_object_set, detected_object_set, "Set of detected objects." );
create_port_trait( track_descriptor_set, track_descriptor_set, "Set of track descriptors." );
create_port_trait( matrix_d, matrix_d, "2-dimensional double matrix." );

create_port_trait( homography_src_to_ref, homography_src_to_ref, "Source image to ref image homography." );
create_port_trait( file_name, file_name, "Name of an arbitrary data file." );
create_port_trait( image_file_name, image_file_name, "Name of an image file." );
create_port_trait( video_file_name, video_file_name, "Name of video file." );
create_port_trait( metadata, metadata, "Video metadata vector for a frame." );
create_port_trait( video_uid, video_uid, "Video UID value." );
create_port_trait( frame_rate, frame_rate, "Video frame rate." );

create_port_trait( serialized_message, serialized_message, "serialized data type" );

#endif // KWIVER_VITAL_TYPE_TRAITS_H<|MERGE_RESOLUTION|>--- conflicted
+++ resolved
@@ -70,12 +70,9 @@
   typedef std::shared_ptr< double_vector > double_vector_sptr;
   typedef std::vector< std::string > string_vector;
   typedef std::shared_ptr< string_vector > string_vector_sptr;
-<<<<<<< HEAD
   typedef std::vector< unsigned char > uchar_vector;
   typedef std::shared_ptr< uchar_vector > uchar_vector_sptr;
-=======
   using string_sptr =  std::shared_ptr< std::string >;
->>>>>>> d49c807e
 
 } }
 
