/*ckwg +29
 * Copyright 2017 by Kitware, Inc.
 * All rights reserved.
 *
 * Redistribution and use in source and binary forms, with or without
 * modification, are permitted provided that the following conditions are met:
 *
 *  * Redistributions of source code must retain the above copyright notice,
 *    this list of conditions and the following disclaimer.
 *
 *  * Redistributions in binary form must reproduce the above copyright notice,
 *    this list of conditions and the following disclaimer in the documentation
 *    and/or other materials provided with the distribution.
 *
 *  * Neither name of Kitware, Inc. nor the names of any contributors may be used
 *    to endorse or promote products derived from this software without specific
 *    prior written permission.
 *
 * THIS SOFTWARE IS PROVIDED BY THE COPYRIGHT HOLDERS AND CONTRIBUTORS ``AS IS''
 * AND ANY EXPRESS OR IMPLIED WARRANTIES, INCLUDING, BUT NOT LIMITED TO, THE
 * IMPLIED WARRANTIES OF MERCHANTABILITY AND FITNESS FOR A PARTICULAR PURPOSE
 * ARE DISCLAIMED. IN NO EVENT SHALL THE AUTHORS OR CONTRIBUTORS BE LIABLE FOR
 * ANY DIRECT, INDIRECT, INCIDENTAL, SPECIAL, EXEMPLARY, OR CONSEQUENTIAL
 * DAMAGES (INCLUDING, BUT NOT LIMITED TO, PROCUREMENT OF SUBSTITUTE GOODS OR
 * SERVICES; LOSS OF USE, DATA, OR PROFITS; OR BUSINESS INTERRUPTION) HOWEVER
 * CAUSED AND ON ANY THEORY OF LIABILITY, WHETHER IN CONTRACT, STRICT LIABILITY,
 * OR TORT (INCLUDING NEGLIGENCE OR OTHERWISE) ARISING IN ANY WAY OUT OF THE USE
 * OF THIS SOFTWARE, EVEN IF ADVISED OF THE POSSIBILITY OF SUCH DAMAGE.
 */

#include "compute_track_descriptors_process.h"

#include <vital/vital_types.h>

#include <vital/types/timestamp.h>
#include <vital/types/timestamp_config.h>
#include <vital/types/image_container.h>
#include <vital/types/object_track_set.h>
#include <vital/types/track_descriptor_set.h>

#include <vital/algo/compute_track_descriptors.h>

#include <kwiver_type_traits.h>

#include <sprokit/pipeline/process_exception.h>

namespace kwiver
{

namespace algo = vital::algo;

create_config_trait( inject_to_detections, bool, "false",
  "If the input are single frame detections (not tracks) then "
  "put the computed descriptors into the detection objects." );
create_config_trait( add_custom_uid, bool, "false",
  "Compute a unique UID comprised of filename, timestamp, and "
  "descriptor index, over-writing the default in each descriptor." );
create_config_trait( uid_basename, std::string, "",
  "UID basename to be used in conjunction with with descriptor "
  "index and frame identifier" );
create_config_trait( flush_on_last, bool, "true",
  "Flushes descriptors on the last frame of the pipeline, outputing "
  "any remaining descriptors currently in progress" );

//------------------------------------------------------------------------------
// Private implementation class
class compute_track_descriptors_process::priv
{
public:
  priv();
  ~priv();

  bool inject_to_detections;
  bool add_custom_uid;
  std::string uid_basename;
  bool flush_on_last;
  unsigned detection_offset;

  algo::compute_track_descriptors_sptr m_computer;

  void add_custom_uids( vital::track_descriptor_set_sptr& output,
                        const std::string& frame_id_stamp );
};


// =============================================================================

compute_track_descriptors_process
::compute_track_descriptors_process( vital::config_block_sptr const& config )
  : process( config ),
    d( new compute_track_descriptors_process::priv )
{
  // Attach our logger name to process logger
  attach_logger( vital::get_logger( name() ) );

  // Required so that we can do 1 step past the end of video for flushing
  set_data_checking_level( check_none );

  make_ports();
  make_config();
}


compute_track_descriptors_process
::~compute_track_descriptors_process()
{
}


// -----------------------------------------------------------------------------
void compute_track_descriptors_process
::_configure()
{
  vital::config_block_sptr algo_config = get_config();

  algo::compute_track_descriptors::set_nested_algo_configuration(
    "computer", algo_config, d->m_computer );

  if( !d->m_computer )
  {
    throw sprokit::invalid_configuration_exception(
      name(), "Unable to create compute_track_descriptors" );
  }

  algo::compute_track_descriptors::get_nested_algo_configuration(
    "computer", algo_config, d->m_computer );

  // Check config so it will give run-time diagnostic of config problems
  if( !algo::compute_track_descriptors::check_nested_algo_configuration(
    "computer", algo_config ) )
  {
    throw sprokit::invalid_configuration_exception(
      name(), "Configuration check failed." );
  }

  d->inject_to_detections = config_value_using_trait( inject_to_detections );
  d->add_custom_uid = config_value_using_trait( add_custom_uid );
  d->uid_basename = config_value_using_trait( uid_basename );
  d->flush_on_last = config_value_using_trait( flush_on_last );

  process::_configure();
}


// -----------------------------------------------------------------------------
void
compute_track_descriptors_process
::_step()
{
  // Peek at next input to see if we're at end of video
  auto port_info = peek_at_port_using_trait( image );

  if( port_info.datum->type() == sprokit::datum::complete )
  {
    grab_edge_datum_using_trait( image );
    mark_process_as_complete();

    // Push last outputs
    if( d->flush_on_last )
    {
      vital::track_descriptor_set_sptr output;
      output = d->m_computer->flush();
      d->add_custom_uids( output, "final" );
      push_outputs( output );
    }

    const sprokit::datum_t dat = sprokit::datum::complete_datum();

    push_datum_to_port_using_trait( track_descriptor_set, dat );
    push_datum_to_port_using_trait( string_vector, dat );
    push_datum_to_port_using_trait( descriptor_set, dat );
    push_datum_to_port_using_trait( detected_object_set, dat );
    return;
  }

  // Retrieve inputs from ports
  vital::image_container_sptr image;
  vital::timestamp ts;
  vital::object_track_set_sptr tracks;
  vital::detected_object_set_sptr detections;

  image = grab_from_port_using_trait( image );

  if( process::has_input_port_edge( "timestamp" ) )
  {
    ts = grab_from_port_using_trait( timestamp );

    // Output frame ID
    LOG_DEBUG( logger(), "Processing frame " << ts );
  }

  if( process::has_input_port_edge( "detected_object_set" ) )
  {
    detections = grab_from_port_using_trait( detected_object_set );
    d->flush_on_last = false; // No final flushing required for detections
  }

  if( process::has_input_port_edge( "object_track_set" ) )
  {
    tracks = grab_from_port_using_trait( object_track_set );
  }

  if( detections && tracks )
  {
    throw sprokit::invalid_configuration_exception(
      name(), "Cannot connect both detections and tracks to process" );
  }

  // Process optional input track set - this is the standard use case
  vital::track_descriptor_set_sptr output;

  if( tracks )
  {
    output = d->m_computer->compute( ts, image, tracks );
  }

  // Process optional input detection set - this is an optional use case
  //  for when we might want to generate descriptors around detects, not
  //  tracks. To re-use code, detections are added to single frame tracks
  //  in order to compute the descriptors.
  if( detections )
  {
    std::vector< vital::track_sptr > det_tracks;

    for( unsigned i = 0; i < detections->size(); ++i )
    {
      vital::track_sptr new_track( vital::track::create() );
      new_track->set_id( i + d->detection_offset );

      vital::track_state_sptr first_track_state(
<<<<<<< HEAD
        new vital::object_track_state( ts.get_frame(), ts.get_time_usec(), detections->begin()[i] ) );
=======
        new vital::object_track_state( ts, detections->begin()[i] ) );
>>>>>>> 0013f71b

      new_track->append( first_track_state );

      det_tracks.push_back( new_track );
    }

    vital::object_track_set_sptr det_track_set(
      new vital::object_track_set( det_tracks ) );

    output = d->m_computer->compute( ts, image, det_track_set );

    if( d->inject_to_detections )
    {
      // Reset all descriptors stored in detections
      for( vital::detected_object_sptr det : *detections )
      {
        det->set_descriptor( vital::detected_object::descriptor_sptr() );
      }

      // Inject computed descriptors
      for( vital::track_descriptor_sptr desc : *output )
      {
        auto ids = desc->get_track_ids();

        for( auto id : ids )
        {
          detections->begin()[ id - d->detection_offset ]->set_descriptor(
            desc->get_descriptor() );
        }
      }
    }

    d->detection_offset = d->detection_offset + detections->size();
  }

  // Add custom uids
  d->add_custom_uids( output, std::to_string( ts.get_frame() ) );

  // Return all outputs
  push_outputs( output );

  if( process::count_output_port_edges( "detected_object_set" ) > 0 )
  {
    push_to_port_using_trait( detected_object_set, detections );
  }

  process::_step();
}


// -----------------------------------------------------------------------------
void compute_track_descriptors_process
::make_ports()
{
  // Set up for required ports
  sprokit::process::port_flags_t optional;
  sprokit::process::port_flags_t required;

  required.insert( flag_required );

  // -- input --
  declare_input_port_using_trait( timestamp, optional );
  declare_input_port_using_trait( image, required );
  declare_input_port_using_trait( object_track_set, optional );
  declare_input_port_using_trait( detected_object_set, optional );

  // -- output --
  declare_output_port_using_trait( track_descriptor_set, optional );
  declare_output_port_using_trait( descriptor_set, optional );
  declare_output_port_using_trait( string_vector, optional );
  declare_output_port_using_trait( detected_object_set, optional );
}


// -----------------------------------------------------------------------------
void compute_track_descriptors_process
::make_config()
{
  declare_config_using_trait( inject_to_detections );
  declare_config_using_trait( add_custom_uid );
  declare_config_using_trait( uid_basename );
  declare_config_using_trait( flush_on_last );
}


// -----------------------------------------------------------------------------
void compute_track_descriptors_process
::push_outputs( vital::track_descriptor_set_sptr& output )
{
  push_to_port_using_trait( track_descriptor_set, output );

  if( process::count_output_port_edges( "string_vector" ) > 0 )
  {
    vital::string_vector_sptr uids( new vital::string_vector() );

    for( auto desc : *output )
    {
      uids->push_back( desc->get_uid().value() );
    }

    push_to_port_using_trait( string_vector, uids );
  }

  if( process::count_output_port_edges( "descriptor_set" ) > 0 )
  {
    std::vector< vital::descriptor_sptr > raw_descs;

    for( auto desc : *output )
    {
      raw_descs.push_back( desc->get_descriptor() );
    }

    vital::descriptor_set_sptr dset(
      new vital::simple_descriptor_set( raw_descs ) );

    push_to_port_using_trait( descriptor_set, dset );
  }
}


// =============================================================================
compute_track_descriptors_process::priv
::priv()
  : inject_to_detections( true )
  , add_custom_uid( false )
  , uid_basename( "" )
  , flush_on_last( true )
  , detection_offset( 0 )
{
}


compute_track_descriptors_process::priv
::~priv()
{
}


void compute_track_descriptors_process::priv
::add_custom_uids( vital::track_descriptor_set_sptr& output,
                   const std::string& frame_id_stamp )
{
  if( add_custom_uid )
  {
    unsigned counter = 1;

    for( vital::track_descriptor_sptr desc : *output )
    {
      std::string new_uid = uid_basename +
        "_frame_" + frame_id_stamp +
        "_item_" + std::to_string( counter );

      desc->set_uid( vital::uid( new_uid ) );

      counter++;
    }
  }
}


} // end namespace<|MERGE_RESOLUTION|>--- conflicted
+++ resolved
@@ -228,11 +228,7 @@
       new_track->set_id( i + d->detection_offset );
 
       vital::track_state_sptr first_track_state(
-<<<<<<< HEAD
-        new vital::object_track_state( ts.get_frame(), ts.get_time_usec(), detections->begin()[i] ) );
-=======
         new vital::object_track_state( ts, detections->begin()[i] ) );
->>>>>>> 0013f71b
 
       new_track->append( first_track_state );
 
