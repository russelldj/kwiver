/*ckwg +29
<<<<<<< HEAD
 * Copyright 2016-2020 by Kitware, Inc.
=======
 * Copyright 2016-2017, 2020 by Kitware, Inc.
>>>>>>> 2fca7dac
 * All rights reserved.
 *
 * Redistribution and use in source and binary forms, with or without
 * modification, are permitted provided that the following conditions are met:
 *
 *  * Redistributions of source code must retain the above copyright notice,
 *    this list of conditions and the following disclaimer.
 *
 *  * Redistributions in binary form must reproduce the above copyright notice,
 *    this list of conditions and the following disclaimer in the documentation
 *    and/or other materials provided with the distribution.
 *
 *  * Neither name of Kitware, Inc. nor the names of any contributors may be used
 *    to endorse or promote products derived from this software without specific
 *    prior written permission.
 *
 * THIS SOFTWARE IS PROVIDED BY THE COPYRIGHT HOLDERS AND CONTRIBUTORS "AS IS"
 * AND ANY EXPRESS OR IMPLIED WARRANTIES, INCLUDING, BUT NOT LIMITED TO, THE
 * IMPLIED WARRANTIES OF MERCHANTABILITY AND FITNESS FOR A PARTICULAR PURPOSE
 * ARE DISCLAIMED. IN NO EVENT SHALL THE AUTHORS OR CONTRIBUTORS BE LIABLE FOR
 * ANY DIRECT, INDIRECT, INCIDENTAL, SPECIAL, EXEMPLARY, OR CONSEQUENTIAL
 * DAMAGES (INCLUDING, BUT NOT LIMITED TO, PROCUREMENT OF SUBSTITUTE GOODS OR
 * SERVICES; LOSS OF USE, DATA, OR PROFITS; OR BUSINESS INTERRUPTION) HOWEVER
 * CAUSED AND ON ANY THEORY OF LIABILITY, WHETHER IN CONTRACT, STRICT LIABILITY,
 * OR TORT (INCLUDING NEGLIGENCE OR OTHERWISE) ARISING IN ANY WAY OUT OF THE USE
 * OF THIS SOFTWARE, EVEN IF ADVISED OF THE POSSIBILITY OF SUCH DAMAGE.
 */

#include "image_writer_process.h"

#include <vital/vital_types.h>
#include <vital/types/image_container.h>
#include <vital/types/image.h>
#include <vital/types/timestamp.h>
#include <vital/algo/image_io.h>
#include <vital/exceptions.h>
#include <vital/util/string.h>

#include <kwiver_type_traits.h>

#include <sprokit/pipeline/process_exception.h>
#include <sprokit/pipeline/datum.h>

#include <kwiversys/SystemTools.hxx>

#include <vector>
#include <stdint.h>
#include <fstream>

// -- DEBUG
#if defined DEBUG
#include <arrows/algorithms/ocv/image_container.h>
#include <opencv2/highgui/highgui.hpp>
using namespace cv;
#endif

namespace algo = kwiver::vital::algo;

namespace kwiver
{

// (config-key, value-type, default-value, description )
<<<<<<< HEAD
create_config_trait( file_name_template, std::string, "",
  "Template for generating output file names. The template is interpreted "
  "as a printf format with one format specifier to convert an integer "
  "increasing image number. The image file type is determined by the file "
  "extension and the concrete writer selected. If an image name over-ride "
  "is provided over a pipeline, only the extension in the name is used.");

create_config_trait( image_writer, std::string , "", "Config block name "
  "to configure algorithm. The algorithm type is selected with "
  "\"image_writer:type\". Specific writer parameters depend on writer type "
  "selected." );

create_config_trait( replace_filename_strings, std::string , "",
  "An optional comma-seperated list of pairs, corresponding to filename "
  "components we wish to replace. For example, if this is color,grey "
  "all instances of the word color in the filename will be replaced "
  "with grey." );

// -----------------------------------------------------------------------------
=======
create_config_trait( file_name_template, std::string, "image%04d.png",
                     "Template for generating output file names. The template is interpreted as a printf format with one "
                     "format specifier to convert an integer increasing image number. "
                     "The image file type is determined by the file extension and the concrete writer selected." );

create_algorithm_name_config_trait( image_writer );

//----------------------------------------------------------------
>>>>>>> 2fca7dac
// Private implementation class
class image_writer_process::priv
{
public:
  priv();
  ~priv();

  // Configuration values
  std::string m_file_template;

  // Number for current image.
  kwiver::vital::frame_id_t m_frame_number;

  // Optional pipeline input parameter
  std::string m_filename_override;

  // processing classes
  algo::image_io_sptr m_image_writer;

  // replace strings
  std::vector< std::string > m_find_strings;
  std::vector< std::string > m_replace_strings;
}; // end priv class


// =============================================================================

image_writer_process
::image_writer_process( kwiver::vital::config_block_sptr const& config )
  : process( config ),
    d( new image_writer_process::priv )
{
  make_ports();
  make_config();
}


image_writer_process
::~image_writer_process()
{
}


// -----------------------------------------------------------------------------
void image_writer_process
::_configure()
{
  scoped_configure_instrumentation();

  // Get process config entries
  d->m_file_template = config_value_using_trait( file_name_template );

  // Get algo config entries
<<<<<<< HEAD
  kwiver::vital::config_block_sptr algo_config = get_config();

  algo::image_io::set_nested_algo_configuration(
    "image_writer", algo_config, d->m_image_writer);

  if( !d->m_image_writer )
  {
    throw sprokit::invalid_configuration_exception( name(),
      "Unable to create image_writer." );
  }

  // instantiate image reader and converter based on config type
  if( !algo::image_io::check_nested_algo_configuration(
    "image_writer", algo_config ) )
  {
    throw sprokit::invalid_configuration_exception( name(),
      "Configuration check failed." );
  }

  // Identify find-replace strings
  std::string full_string = config_value_using_trait( replace_filename_strings );

  std::vector< std::string > parsed_string;
  std::stringstream iss( full_string );
  std::string tmp;

  while( getline( iss, tmp, ',' ) )
  {
    parsed_string.push_back( tmp );
  }

  if( parsed_string.size() % 2 == 1 )
  {
    throw sprokit::invalid_configuration_exception( name(),
      "Length of replace string vector must be even." );
  }

  for( unsigned i = 0; i < parsed_string.size(); i+=2 )
  {
    d->m_find_strings.push_back( parsed_string[i] );
    d->m_replace_strings.push_back( parsed_string[i+1] );
=======
  kwiver::vital::config_block_sptr algo_config = get_config(); // config for process

  algo::image_io::set_nested_algo_configuration_using_trait(
    image_writer,
    algo_config,
    d->m_image_writer);
  if ( ! d->m_image_writer )
  {
    VITAL_THROW( sprokit::invalid_configuration_exception, name(),
             "Unable to create image_writer." );
  }

  // instantiate image reader and converter based on config type
  if ( ! algo::image_io::check_nested_algo_configuration_using_trait(
         image_writer,
         algo_config ) )
  {
    VITAL_THROW( sprokit::invalid_configuration_exception, name(), "Configuration check failed." );
>>>>>>> 2fca7dac
  }
}


// -----------------------------------------------------------------------------
void image_writer_process
::_step()
{
  if( has_input_port_edge_using_trait( timestamp ) )
  {
    kwiver::vital::timestamp frame_time;
    frame_time = grab_from_port_using_trait( timestamp );

    if( frame_time.has_valid_frame() )
    {
      kwiver::vital::frame_id_t next_frame;
      next_frame = frame_time.get_frame();

      if( next_frame <= d->m_frame_number )
      {
        ++d->m_frame_number;
        LOG_WARN( logger(), "Frame number from input timestamp ("
                  << next_frame
                  << ") is not greater than last frame number. "
                  << "Adjusting frame number to "
                  << d->m_frame_number );
      }
    }
    else
    {
      // timestamp does not have valid frame number
      ++d->m_frame_number;
    }
  }
  else
  {
    // timestamp port not connected.
    ++d->m_frame_number;
  }

  vital::image_container_sptr input = grab_from_port_using_trait( image );

  std::string a_file;

  if( has_input_port_edge_using_trait( image_file_name ) )
  {
    a_file = grab_from_port_using_trait( image_file_name );

    if( !d->m_file_template.empty() && d->m_file_template[0] == '.' )
    {
      a_file = a_file.substr( 0, a_file.find_last_of( "." ) ) + d->m_file_template;
    }
  }
  else
  {
    a_file = kwiver::vital::string_format( d->m_file_template, d->m_frame_number );
  }

  for( unsigned i = 0; i < d->m_find_strings.size(); ++i )
  {
    size_t start_pos = 0;

    while( ( start_pos = a_file.find( d->m_find_strings[i], start_pos ) ) != std::string::npos )
    {
      a_file.replace( start_pos, d->m_find_strings[i].length(), d->m_replace_strings[i] );
      start_pos += d->m_replace_strings[i].length();
    }
  }

  if( input )
  {
    scoped_step_instrumentation();
    LOG_DEBUG( logger(), "Writing image to file \"" << a_file << "\"" );

    d->m_image_writer->save( a_file, input );
  }

  bool output_flag = ( input && input->size() > 0 );

  push_to_port_using_trait( success_flag, output_flag );
  push_to_port_using_trait( image_file_name, ( output_flag ? a_file : "" ) );
}


// -----------------------------------------------------------------------------
void image_writer_process
::make_ports()
{
  // Set up for required ports
  sprokit::process::port_flags_t optional;
  sprokit::process::port_flags_t required;
  required.insert( flag_required );

  declare_input_port_using_trait( image, required );

  declare_input_port_using_trait( image_file_name, optional,
    "Name of the image file to write. If not specified, the pattern config "
    "parameter will be used instead." );

  declare_input_port_using_trait( timestamp, optional,
    "Image timestamp, optional. The frame number from this timestamp is used to "
    "number the output files. If the timestamp is not connected or not valid, "
    "the output files are sequentially numbered from 1." );

  declare_output_port_using_trait( image_file_name, optional,
    "Name of the image file written to." );

  declare_output_port_using_trait( success_flag, optional,
    "Flag indicating the image write was successful" );
}


// -----------------------------------------------------------------------------
void image_writer_process
::make_config()
{
  declare_config_using_trait( file_name_template );
  declare_config_using_trait( image_writer );
  declare_config_using_trait( replace_filename_strings );
}


// =============================================================================
image_writer_process::priv
::priv()
  : m_frame_number(0)
{
}


image_writer_process::priv
::~priv()
{
}

} // end namespace<|MERGE_RESOLUTION|>--- conflicted
+++ resolved
@@ -1,9 +1,5 @@
 /*ckwg +29
-<<<<<<< HEAD
- * Copyright 2016-2020 by Kitware, Inc.
-=======
  * Copyright 2016-2017, 2020 by Kitware, Inc.
->>>>>>> 2fca7dac
  * All rights reserved.
  *
  * Redistribution and use in source and binary forms, with or without
@@ -66,7 +62,6 @@
 {
 
 // (config-key, value-type, default-value, description )
-<<<<<<< HEAD
 create_config_trait( file_name_template, std::string, "",
   "Template for generating output file names. The template is interpreted "
   "as a printf format with one format specifier to convert an integer "
@@ -74,28 +69,15 @@
   "extension and the concrete writer selected. If an image name over-ride "
   "is provided over a pipeline, only the extension in the name is used.");
 
-create_config_trait( image_writer, std::string , "", "Config block name "
-  "to configure algorithm. The algorithm type is selected with "
-  "\"image_writer:type\". Specific writer parameters depend on writer type "
-  "selected." );
-
 create_config_trait( replace_filename_strings, std::string , "",
   "An optional comma-seperated list of pairs, corresponding to filename "
   "components we wish to replace. For example, if this is color,grey "
   "all instances of the word color in the filename will be replaced "
   "with grey." );
 
-// -----------------------------------------------------------------------------
-=======
-create_config_trait( file_name_template, std::string, "image%04d.png",
-                     "Template for generating output file names. The template is interpreted as a printf format with one "
-                     "format specifier to convert an integer increasing image number. "
-                     "The image file type is determined by the file extension and the concrete writer selected." );
-
 create_algorithm_name_config_trait( image_writer );
 
-//----------------------------------------------------------------
->>>>>>> 2fca7dac
+// -----------------------------------------------------------------------------
 // Private implementation class
 class image_writer_process::priv
 {
@@ -149,68 +131,50 @@
   d->m_file_template = config_value_using_trait( file_name_template );
 
   // Get algo config entries
-<<<<<<< HEAD
   kwiver::vital::config_block_sptr algo_config = get_config();
-
-  algo::image_io::set_nested_algo_configuration(
-    "image_writer", algo_config, d->m_image_writer);
-
-  if( !d->m_image_writer )
-  {
-    throw sprokit::invalid_configuration_exception( name(),
-      "Unable to create image_writer." );
-  }
-
-  // instantiate image reader and converter based on config type
-  if( !algo::image_io::check_nested_algo_configuration(
-    "image_writer", algo_config ) )
-  {
-    throw sprokit::invalid_configuration_exception( name(),
-      "Configuration check failed." );
-  }
-
-  // Identify find-replace strings
-  std::string full_string = config_value_using_trait( replace_filename_strings );
-
-  std::vector< std::string > parsed_string;
-  std::stringstream iss( full_string );
-  std::string tmp;
-
-  while( getline( iss, tmp, ',' ) )
-  {
-    parsed_string.push_back( tmp );
-  }
-
-  if( parsed_string.size() % 2 == 1 )
-  {
-    throw sprokit::invalid_configuration_exception( name(),
-      "Length of replace string vector must be even." );
-  }
-
-  for( unsigned i = 0; i < parsed_string.size(); i+=2 )
-  {
-    d->m_find_strings.push_back( parsed_string[i] );
-    d->m_replace_strings.push_back( parsed_string[i+1] );
-=======
-  kwiver::vital::config_block_sptr algo_config = get_config(); // config for process
 
   algo::image_io::set_nested_algo_configuration_using_trait(
     image_writer,
     algo_config,
     d->m_image_writer);
-  if ( ! d->m_image_writer )
+  if ( !d->m_image_writer )
   {
     VITAL_THROW( sprokit::invalid_configuration_exception, name(),
-             "Unable to create image_writer." );
+                 "Unable to create image_writer." );
   }
 
   // instantiate image reader and converter based on config type
-  if ( ! algo::image_io::check_nested_algo_configuration_using_trait(
-         image_writer,
-         algo_config ) )
-  {
-    VITAL_THROW( sprokit::invalid_configuration_exception, name(), "Configuration check failed." );
->>>>>>> 2fca7dac
+  if( ! algo::image_io::check_nested_algo_configuration_using_trait(
+        image_writer,
+        algo_config ) )
+  {
+    VITAL_THROW( sprokit::invalid_configuration_exception, name(),
+                 "Configuration check failed." );
+  }
+
+
+  // Identify find-replace strings
+  std::string full_string = config_value_using_trait( replace_filename_strings );
+
+  std::vector< std::string > parsed_string;
+  std::stringstream iss( full_string );
+  std::string tmp;
+
+  while( getline( iss, tmp, ',' ) )
+  {
+    parsed_string.push_back( tmp );
+  }
+
+  if( parsed_string.size() % 2 == 1 )
+  {
+    throw sprokit::invalid_configuration_exception( name(),
+      "Length of replace string vector must be even." );
+  }
+
+  for( unsigned i = 0; i < parsed_string.size(); i+=2 )
+  {
+    d->m_find_strings.push_back( parsed_string[i] );
+    d->m_replace_strings.push_back( parsed_string[i+1] );
   }
 }
 
