--- conflicted
+++ resolved
@@ -103,13 +103,8 @@
   // process local data
   std::vector < kwiver::vital::path_t > m_files;
   std::vector < kwiver::vital::path_t >::const_iterator m_current_file;
-<<<<<<< HEAD
-  kwiver::vital::timestamp::frame_t m_frame_number;
-  kwiver::vital::timestamp::time_t m_frame_time;
-=======
   kwiver::vital::frame_id_t m_frame_number;
   kwiver::vital::time_us_t m_frame_time;
->>>>>>> 43600970
   bool m_zero_based_id;
   bool m_no_path_in_name;
 
