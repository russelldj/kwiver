#
# KWIVER processes
#
project( kwiver_processes )

set( sources
  register_processes.cxx

  associate_detections_to_tracks_process.cxx
  compute_association_matrix_process.cxx
  compute_homography_process.cxx
  compute_stereo_depth_map_process.cxx
  compute_track_descriptors_process.cxx
  detect_features_process.cxx
  detected_object_output_process.cxx
  detected_object_input_process.cxx
  detected_object_filter_process.cxx
  draw_detected_object_set_process.cxx
  draw_tracks_process.cxx
  extract_descriptors_process.cxx
  frame_list_process.cxx
  handle_descriptor_request_process.cxx
  image_file_reader_process.cxx
  image_filter_process.cxx
  image_object_detector_process.cxx
  image_writer_process.cxx
  initialize_object_tracks_process.cxx
  matcher_process.cxx
<<<<<<< HEAD
  perform_query_process.cxx
=======
  print_config_process.cxx
>>>>>>> 10e35068
  read_descriptor_process.cxx
  read_object_track_process.cxx
  read_track_descriptor_process.cxx
  refine_detections_process.cxx
  split_image_process.cxx
  stabilize_image_process.cxx
  video_input_process.cxx
  write_object_track_process.cxx
  write_track_descriptor_process.cxx
)

set( private_headers
  associate_detections_to_tracks_process.h
  compute_association_matrix_process.h
  compute_homography_process.h
  compute_stereo_depth_map_process.h
  compute_track_descriptors_process.h
  detect_features_process.h
  detected_object_output_process.h
  detected_object_input_process.h
  detected_object_filter_process.h
  draw_detected_object_set_process.h
  draw_tracks_process.h
  extract_descriptors_process.h
  frame_list_process.h
  handle_descriptor_request_process.h
  image_file_reader_process.h
  image_filter_process.h
  image_object_detector_process.h
  image_writer_process.h
  initialize_object_tracks_process.h
  matcher_process.h
<<<<<<< HEAD
  perform_query_process.h
=======
  print_config_process.h
>>>>>>> 10e35068
  read_descriptor_process.h
  read_object_track_process.h
  read_track_descriptor_process.h
  refine_detections_process.h
  split_image_process.h
  stabilize_image_process.h
  video_input_process.h
  write_object_track_process.h
  write_track_descriptor_process.h
)

kwiver_private_header_group( ${private_headers} )

include_directories( ${CMAKE_CURRENT_BINARY_DIR} )

kwiver_add_plugin( kwiver_processes
  SUBDIR           sprokit
  SOURCES        ${sources}
                 ${private_headers}
  PRIVATE          sprokit_pipeline
                   kwiver_algo_core
                   kwiversys
                   vital vital_vpm vital_logger vital_config
                 ${Boost_SYSTEM_LIBRARY}
                 ${Boost_FILESYSTEM_LIBRARY}
)<|MERGE_RESOLUTION|>--- conflicted
+++ resolved
@@ -26,11 +26,8 @@
   image_writer_process.cxx
   initialize_object_tracks_process.cxx
   matcher_process.cxx
-<<<<<<< HEAD
   perform_query_process.cxx
-=======
   print_config_process.cxx
->>>>>>> 10e35068
   read_descriptor_process.cxx
   read_object_track_process.cxx
   read_track_descriptor_process.cxx
@@ -63,11 +60,8 @@
   image_writer_process.h
   initialize_object_tracks_process.h
   matcher_process.h
-<<<<<<< HEAD
   perform_query_process.h
-=======
   print_config_process.h
->>>>>>> 10e35068
   read_descriptor_process.h
   read_object_track_process.h
   read_track_descriptor_process.h
