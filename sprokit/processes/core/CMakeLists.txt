--- conflicted
+++ resolved
@@ -29,10 +29,7 @@
   initialize_object_tracks_process.cxx
   keyframe_selection_process.cxx
   matcher_process.cxx
-<<<<<<< HEAD
-=======
   merge_detection_sets_process.cxx
->>>>>>> d49c807e
   perform_query_process.cxx
   print_config_process.cxx
   read_descriptor_process.cxx
@@ -74,10 +71,7 @@
   initialize_object_tracks_process.h
   keyframe_selection_process.h
   matcher_process.h
-<<<<<<< HEAD
-=======
   merge_detection_sets_process.h
->>>>>>> d49c807e
   perform_query_process.h
   print_config_process.h
   read_descriptor_process.h
