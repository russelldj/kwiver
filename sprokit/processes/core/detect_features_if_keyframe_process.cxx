--- conflicted
+++ resolved
@@ -177,10 +177,7 @@
   kwiver::vital::feature_track_set_sptr next_tracks =
     grab_from_port_as<vital::feature_track_set_sptr>("next_tracks");
 
-<<<<<<< HEAD
-=======
   //clone next track set so it can be changed
->>>>>>> 539cf4f6
   next_tracks = std::dynamic_pointer_cast<vital::feature_track_set>(next_tracks->clone());
 
   //track set from the last call of detect_features_if_keyframe_process::step
@@ -198,10 +195,6 @@
   }
   else
   {
-<<<<<<< HEAD
-    //clone next track set so it can be changed
-=======
->>>>>>> 539cf4f6
     curr_tracks = next_tracks;
   }
   d->first = false;  //it's not the first call any more
