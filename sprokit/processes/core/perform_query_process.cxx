--- conflicted
+++ resolved
@@ -1,9 +1,5 @@
 /*ckwg +29
-<<<<<<< HEAD
- * Copyright 2017-2018 by Kitware, Inc.
-=======
  * Copyright 2017, 2020 by Kitware, Inc.
->>>>>>> 2fca7dac
  * All rights reserved.
  *
  * Redistribution and use in source and binary forms, with or without
@@ -51,26 +47,6 @@
 
 namespace algo = vital::algo;
 
-<<<<<<< HEAD
-=======
-create_port_trait( external_descriptor_set, descriptor_set,
-  "Descriptor set to be processed by external query handler" );
-create_port_trait( external_exemplar_uids, string_vector,
-  "Descriptor set UIDs to be processed by external query handler" );
-create_port_trait( external_positive_uids, string_vector,
-  "Descriptor set positive IQR exemplars" );
-create_port_trait( external_negative_uids, string_vector,
-  "Descriptor set negative IQR exemplars" );
-create_port_trait( result_descriptor_uids, string_vector,
-  "Descriptor set response from external query handler" );
-create_port_trait( result_descriptor_scores, double_vector,
-  "Descriptor set scores from external query handler" );
-
-// -- config traits --
-create_algorithm_name_config_trait( descriptor_reader );
-create_algorithm_name_config_trait( track_reader );
-
->>>>>>> 2fca7dac
 create_config_trait( external_handler, bool,
   "true", "Whether or not an external query handler is used" );
 create_config_trait( external_pipeline_file, std::string,
@@ -93,11 +69,12 @@
   "false", "Use object track states for track descriptor history" );
 create_config_trait( merge_duplicate_results, bool,
   "false", "If use_tracks_for_history is on, use the track with the "
-           "highest confidence, otherwise concatenate the history of "
-           "all entries with the same track" );
-
-create_port_trait( feedback_request, query_result,
-  "Feedback requests" );
+  "highest confidence, otherwise concatenate the history of all entries "
+  "with the same track" );
+
+create_algorithm_name_config_trait( descriptor_query );
+
+create_port_trait( feedback_request, query_result, "Feedback requests" );
 
 
 //------------------------------------------------------------------------------
@@ -144,7 +121,9 @@
   vital::track_descriptor_set_sptr all_descriptors;
 
   void reset_query( const vital::database_query_sptr& query );
-  unsigned get_instance_id( std::map< std::string, unsigned >& instance_ids, const std::string& uid );
+
+  unsigned get_instance_id( std::map< std::string, unsigned >& instance_ids,
+                            const std::string& uid );
 
   void add_results_to_list( const vital::query_result_set_sptr& results,
                             const std::vector<std::string>& uids,
@@ -161,13 +140,11 @@
   : process( config ),
     d( new perform_query_process::priv( this ) )
 {
-<<<<<<< HEAD
   // Attach our logger name to process logger
   attach_logger( vital::get_logger( name() ) );
-=======
+
   // Required for external feedback loop
   set_data_checking_level( check_none );
->>>>>>> 2fca7dac
 
   make_ports();
   make_config();
@@ -215,48 +192,25 @@
 
   if( d->external_handler )
   {
-<<<<<<< HEAD
-    algo::query_track_descriptor_set::set_nested_algo_configuration(
-      "descriptor_query", algo_config, d->descriptor_query );
-=======
-    algo::read_track_descriptor_set::set_nested_algo_configuration_using_trait(
-      descriptor_reader,
+    if( algo::query_track_descriptor_set::check_nested_algo_configuration_using_trait(
+          descriptor_query,
+          algo_config ) )
+    {
+      VITAL_THROW( sprokit::invalid_configuration_exception, name(),
+                   "Configuration check failed." );
+    }
+
+    algo::query_track_descriptor_set::set_nested_algo_configuration_using_trait(
+      descriptor_query,
       algo_config,
-      d->descriptor_reader );
->>>>>>> 2fca7dac
+      d->descriptor_query );
 
     if( !d->descriptor_query )
     {
-<<<<<<< HEAD
-      throw sprokit::invalid_configuration_exception(
-        name(), "Unable to create descriptor query" );
-    }
-
-    algo::query_track_descriptor_set::get_nested_algo_configuration(
-      "descriptor_query", algo_config, d->descriptor_query );
-
-    if( !algo::query_track_descriptor_set::check_nested_algo_configuration(
-      "descriptor_query", algo_config ) )
-=======
-      VITAL_THROW( sprokit::invalid_configuration_exception,
-        name(), "Unable to create descriptor reader" );
-    }
-
-    algo::read_track_descriptor_set::get_nested_algo_configuration_using_trait(
-      descriptor_reader,
-      algo_config,
-      d->descriptor_reader );
-
-    if( !algo::read_track_descriptor_set::check_nested_algo_configuration_using_trait(
-          descriptor_reader,
-          algo_config ) )
->>>>>>> 2fca7dac
-    {
-      VITAL_THROW( sprokit::invalid_configuration_exception,
-                   name(), "Configuration check failed." );
-    }
-
-<<<<<<< HEAD
+      VITAL_THROW( sprokit::invalid_configuration_exception, name(),
+                   "Unable to create descriptor query." );
+    }
+
     d->descriptor_query->use_tracks_for_history( d->use_tracks_for_history );
   }
 }
@@ -268,12 +222,6 @@
 ::_init()
 {
   auto dir = boost::filesystem::path( d->external_pipeline_file ).parent_path();
-=======
-  algo::read_object_track_set::set_nested_algo_configuration_using_trait(
-    track_reader,
-    algo_config,
-    d->track_reader );
->>>>>>> 2fca7dac
 
   if( d->external_handler && !d->external_pipeline_file.empty() )
   {
@@ -285,9 +233,8 @@
 
     if( !pipe_stream )
     {
-<<<<<<< HEAD
-      throw sprokit::invalid_configuration_exception(
-        name(), "Unable to open pipeline file: " + d->external_pipeline_file );
+      VITAL_THROW( sprokit::invalid_configuration_exception, name(),
+                   "Unable to open pipeline file: " + d->external_pipeline_file );
     }
 
     try
@@ -314,8 +261,8 @@
 
     if( !pipe_stream )
     {
-      throw sprokit::invalid_configuration_exception(
-        name(), "Unable to open pipeline file: " + d->augmentation_pipeline_file );
+      VITAL_THROW( sprokit::invalid_configuration_exception, name(),
+                   "Unable to open pipeline file: " + d->augmentation_pipeline_file );
     }
 
     try
@@ -357,7 +304,8 @@
         dest_it++;
       }
     }
-    else if( src_it == src.end() || src_it->get_timestamp().get_frame() > dest_it->get_timestamp().get_frame() )
+    else if( src_it == src.end() ||
+             src_it->get_timestamp().get_frame() > dest_it->get_timestamp().get_frame() )
     {
       dest_it++;
     }
@@ -406,23 +354,6 @@
           return true;
         }
       }
-=======
-      VITAL_THROW( sprokit::invalid_configuration_exception,
-                   name(), "Unable to create track reader" );
-    }
-
-    algo::read_object_track_set::get_nested_algo_configuration_using_trait(
-      track_reader,
-      algo_config,
-      d->track_reader );
-
-    if( !algo::read_object_track_set::check_nested_algo_configuration_using_trait(
-          track_reader,
-          algo_config ) )
-    {
-      VITAL_THROW( sprokit::invalid_configuration_exception,
-                   name(), "Configuration check failed." );
->>>>>>> 2fca7dac
     }
   }
 
@@ -607,8 +538,8 @@
         }
 
         // Run seperate augmentation pipeline to get more positives and negatives
-        for( vital::const_iterator< vital::image_container_sptr > query_image = d->query_images->begin();
-			 query_image == d->query_images->end(); query_image++ )
+        for( auto query_image = d->query_images->begin();
+			       query_image == d->query_images->end(); query_image++ )
         {
           auto ids = adapter::adapter_data_set::create();
 
@@ -829,8 +760,6 @@
 void perform_query_process
 ::make_config()
 {
-  declare_config_using_trait( descriptor_reader );
-  declare_config_using_trait( track_reader );
   declare_config_using_trait( external_handler );
   declare_config_using_trait( external_pipeline_file );
   declare_config_using_trait( augmentation_pipeline_file );
@@ -842,6 +771,8 @@
   declare_config_using_trait( unused_descriptors_as_negative );
   declare_config_using_trait( use_tracks_for_history );
   declare_config_using_trait( merge_duplicate_results );
+
+  declare_config_using_trait( descriptor_query );
 }
 
 
