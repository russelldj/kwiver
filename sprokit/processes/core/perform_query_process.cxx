--- conflicted
+++ resolved
@@ -1,5 +1,5 @@
 /*ckwg +29
- * Copyright 2017-2018 by Kitware, Inc.
+ * Copyright 2017 by Kitware, Inc.
  * All rights reserved.
  *
  * Redistribution and use in source and binary forms, with or without
@@ -37,8 +37,6 @@
 #include <vital/algo/read_object_track_set.h>
 #include <vital/algo/read_track_descriptor_set.h>
 
-#include <sprokit/processes/adapters/embedded_pipeline.h>
-
 #include <boost/filesystem.hpp>
 
 #include <tuple>
@@ -47,11 +45,22 @@
 {
 
 namespace algo = vital::algo;
+
+create_port_trait( external_descriptor_set, descriptor_set,
+  "Descriptor set to be processed by external query handler" );
+create_port_trait( external_exemplar_uids, string_vector,
+  "Descriptor set UIDs to be processed by external query handler" );
+create_port_trait( external_positive_uids, string_vector,
+  "Descriptor set positive IQR exemplars" );
+create_port_trait( external_negative_uids, string_vector,
+  "Descriptor set negative IQR exemplars" );
+create_port_trait( result_descriptor_uids, string_vector,
+  "Descriptor set response from external query handler" );
+create_port_trait( result_descriptor_scores, double_vector,
+  "Descriptor set scores from external query handler" );
 
 create_config_trait( external_handler, bool,
   "true", "Whether or not an external query handler is used" );
-create_config_trait( external_pipeline_file, std::string,
-  "", "External pipeline definition file location" );
 create_config_trait( database_folder, std::string,
   "", "Folder containing all track and descriptor files" );
 create_config_trait( max_result_count, unsigned,
@@ -74,14 +83,11 @@
   perform_query_process* parent;
 
   bool external_handler;
-  std::string external_pipeline_file;
   std::string database_folder;
 
   std::string track_postfix;
   std::string descriptor_postfix;
   std::string index_postfix;
-
-  std::unique_ptr< embedded_pipeline > external_pipeline;
 
   unsigned max_result_count;
 
@@ -122,6 +128,9 @@
   // Attach our logger name to process logger
   attach_logger( vital::get_logger( name() ) );
 
+  // Required for external feedback loop
+  set_data_checking_level( check_none );
+
   make_ports();
   make_config();
 }
@@ -130,13 +139,6 @@
 perform_query_process
 ::~perform_query_process()
 {
-  if( d->external_pipeline )
-  {
-    d->external_pipeline->send_end_of_input();
-    d->external_pipeline->receive();
-    d->external_pipeline->wait();
-    d->external_pipeline.reset();
-  }
 }
 
 
@@ -147,7 +149,6 @@
   vital::config_block_sptr algo_config = get_config();
 
   d->external_handler = config_value_using_trait( external_handler );
-  d->external_pipeline_file = config_value_using_trait( external_pipeline_file );
   d->database_folder = config_value_using_trait( database_folder );
   d->max_result_count = config_value_using_trait( max_result_count );
   d->track_postfix = config_value_using_trait( track_postfix );
@@ -200,43 +201,6 @@
 // -----------------------------------------------------------------------------
 void
 perform_query_process
-::_init()
-{
-  auto dir = boost::filesystem::path( d->external_pipeline_file ).parent_path();
-
-  if( d->external_handler && !d->external_pipeline_file.empty() )
-  {
-    std::unique_ptr< embedded_pipeline > new_pipeline =
-      std::unique_ptr< embedded_pipeline >( new embedded_pipeline() );
-
-    std::ifstream pipe_stream;
-    pipe_stream.open( d->external_pipeline_file, std::ifstream::in );
-
-    if( !pipe_stream )
-    {
-      throw sprokit::invalid_configuration_exception(
-        name(), "Unable to open pipeline file: " + d->external_pipeline_file );
-    }
-
-    try
-    {
-      new_pipeline->build_pipeline( pipe_stream, dir.string() );
-      new_pipeline->start();
-    }
-    catch( const std::exception& e )
-    {
-      throw sprokit::invalid_configuration_exception( name(), e.what() );
-    }
-
-    d->external_pipeline = std::move( new_pipeline );
-    pipe_stream.close();
-  }
-}
-
-
-// -----------------------------------------------------------------------------
-void
-perform_query_process
 ::_step()
 {
   // Check for termination since we are in manual mode
@@ -251,6 +215,15 @@
     const sprokit::datum_t dat = sprokit::datum::complete_datum();
 
     push_datum_to_port_using_trait( query_result, dat );
+
+    if( d->external_handler )
+    {
+      push_datum_to_port_using_trait( external_descriptor_set, dat );
+      push_datum_to_port_using_trait( external_exemplar_uids, dat );
+      push_datum_to_port_using_trait( external_positive_uids, dat );
+      push_datum_to_port_using_trait( external_negative_uids, dat );
+    }
+
     return;
   }
 
@@ -335,83 +308,27 @@
 
     vital::string_vector_sptr exemplar_uids( new vital::string_vector() );
 
-    if( query )
-    {
-      for( auto track_desc : *query->descriptors() )
-      {
-        exemplar_uids->push_back( track_desc->get_uid().value() );
-        exemplar_raw_descs.push_back( track_desc->get_descriptor() );
-      }
+    for( auto track_desc : *query->descriptors() )
+    {
+      exemplar_uids->push_back( track_desc->get_uid().value() );
+      exemplar_raw_descs.push_back( track_desc->get_descriptor() );
     }
 
     vital::descriptor_set_sptr exemplar_descs(
       new vital::simple_descriptor_set( exemplar_raw_descs ) );
 
-    // Set request on pipeline inputs
-    auto ids = adapter::adapter_data_set::create();
-
-    ids->add_value( "descriptor_set", exemplar_descs );
-    ids->add_value( "exemplar_uids", exemplar_uids );
-    ids->add_value( "positive_uids", positive_uids );
-    ids->add_value( "negative_uids", negative_uids );
-
-<<<<<<< HEAD
-    // Send the request through the pipeline and wait for a result
-    d->external_pipeline->send( ids );
-
-    auto const& ods = d->external_pipeline->receive();
-
-    if( ods->is_end_of_data() )
-    {
-      throw std::runtime_error( "Pipeline terminated unexpectingly" );
-    }
-
-    // Grab result from pipeline output data set
-    auto const& iter1 = ods->find( "result_uids" );
-    auto const& iter2 = ods->find( "result_scores" );
-
-    if( iter1 == ods->end() || iter2 == ods->end() )
-    {
-      throw std::runtime_error( "Empty pipeline output" );
-    }
-
-    vital::string_vector_sptr result_uids =
-      iter1->second->get_datum< vital::string_vector_sptr >();
-    vital::double_vector_sptr result_scores =
-      iter2->second->get_datum< vital::double_vector_sptr >();
-#else
-    // Format data to simplified format for external
-    vital::string_vector_sptr result_uids( new vital::string_vector() );
-    vital::double_vector_sptr result_scores( new vital::double_vector() );
-
-    result_uids->push_back( "output_frame_final_item_14" );
-    result_uids->push_back( "output_frame_final_item_13" );
-    result_uids->push_back( "output_frame_final_item_12" );
-    result_uids->push_back( "output_frame_final_item_11" );
-    result_uids->push_back( "output_frame_final_item_10" );
-    result_uids->push_back( "output_frame_final_item_9" );
-    result_uids->push_back( "output_frame_final_item_8" );
-    result_uids->push_back( "output_frame_final_item_7" );
-    result_uids->push_back( "output_frame_final_item_21" );
-    result_uids->push_back( "output_frame_final_item_24" );
-
-    result_scores->push_back( 0.98 );
-    result_scores->push_back( 0.95 );
-    result_scores->push_back( 0.92 );
-    result_scores->push_back( 0.91 );
-    result_scores->push_back( 0.90 );
-    result_scores->push_back( 0.80 );
-    result_scores->push_back( 0.79 );
-    result_scores->push_back( 0.69 );
-    result_scores->push_back( 0.68 );
-    result_scores->push_back( 0.50 );
-    result_scores->push_back( 0.45 );
-#endif
-=======
+    vital::string_vector_sptr result_uids;
+    vital::double_vector_sptr result_scores;
+
+    // Send data to external process
+    push_to_port_using_trait( external_descriptor_set, exemplar_descs );
+    push_to_port_using_trait( external_exemplar_uids, exemplar_uids );
+    push_to_port_using_trait( external_positive_uids, positive_uids );
+    push_to_port_using_trait( external_negative_uids, negative_uids );
+
     // Receive data from external process (halts until finished)
     result_uids = grab_from_port_using_trait( result_descriptor_uids );
     result_scores = grab_from_port_using_trait( result_descriptor_scores );
->>>>>>> aa3d781e
 
     // Handle forced positive examples, set score to 1, make sure at front
     for( auto itr = d->forced_positives.begin();
@@ -526,9 +443,11 @@
 {
   // Set up for required ports
   sprokit::process::port_flags_t optional;
+  sprokit::process::port_flags_t optional_no_dep;
   sprokit::process::port_flags_t required;
 
   required.insert( flag_required );
+  optional_no_dep.insert( flag_input_nodep );
 
   // -- input --
   declare_input_port_using_trait( database_query, required );
@@ -536,6 +455,15 @@
 
   // -- output --
   declare_output_port_using_trait( query_result, optional );
+
+  // -- feedback loop --
+  declare_output_port_using_trait( external_descriptor_set, optional );
+  declare_output_port_using_trait( external_exemplar_uids, optional );
+  declare_output_port_using_trait( external_positive_uids, optional );
+  declare_output_port_using_trait( external_negative_uids, optional );
+
+  declare_input_port_using_trait( result_descriptor_uids, optional_no_dep );
+  declare_input_port_using_trait( result_descriptor_scores, optional_no_dep );
 }
 
 
@@ -544,7 +472,6 @@
 ::make_config()
 {
   declare_config_using_trait( external_handler );
-  declare_config_using_trait( external_pipeline_file );
   declare_config_using_trait( database_folder );
   declare_config_using_trait( max_result_count );
   declare_config_using_trait( descriptor_postfix );
@@ -558,7 +485,6 @@
 ::priv( perform_query_process* p )
  : parent( p )
  , external_handler( true )
- , external_pipeline_file( "" )
  , database_folder( "" )
  , max_result_count( 100 )
  , is_first( true )
