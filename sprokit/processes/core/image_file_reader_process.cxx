--- conflicted
+++ resolved
@@ -1,9 +1,5 @@
 /*ckwg +29
-<<<<<<< HEAD
- * Copyright 2015-2019 by Kitware, Inc.
-=======
  * Copyright 2015-2017, 2020 by Kitware, Inc.
->>>>>>> e155c0a4
  * All rights reserved.
  *
  * Redistribution and use in source and binary forms, with or without
@@ -74,14 +70,8 @@
 
 // (config-key, value-type, default-value, description )
 create_config_trait( error_mode, std::string, "abort",
-<<<<<<< HEAD
   "How to handle file not found errors. Options are 'abort' and 'skip'. "
   "The 'pass' option will only log a warning and wait for the next file name." );
-=======
-                     "How to handle file not found errors. Options are 'abort' and 'skip'. "
-                     "Specifying 'fail' will cause an exception to be thrown. "
-                     "The 'pass' option will only log a warning and wait for the next file name." );
->>>>>>> e155c0a4
 
 create_config_trait( path, std::string, "",
   "Path to search for image file. The format is the same as the standard "
@@ -170,28 +160,20 @@
 
   kwiver::vital::config_block_sptr algo_config = get_config(); // config for process
 
-<<<<<<< HEAD
-  algo::image_io::set_nested_algo_configuration( "image_reader", algo_config, d->m_image_reader );
-=======
   algo::image_io::set_nested_algo_configuration_using_trait(
     image_reader,
     algo_config,
     d->m_image_reader);
->>>>>>> e155c0a4
   if ( ! d->m_image_reader )
   {
     VITAL_THROW( sprokit::invalid_configuration_exception, name(),
                  "Unable to create image_reader." );
   }
 
-<<<<<<< HEAD
-  algo::image_io::get_nested_algo_configuration( "image_reader", algo_config, d->m_image_reader );
-=======
   algo::image_io::get_nested_algo_configuration_using_trait(
     image_reader,
     algo_config,
     d->m_image_reader);
->>>>>>> e155c0a4
 
   // instantiate image reader and converter based on config type
   if ( ! algo::image_io::check_nested_algo_configuration_using_trait(
@@ -308,11 +290,7 @@
   declare_config_using_trait( error_mode );
   declare_config_using_trait( path );
   declare_config_using_trait( image_reader );
-<<<<<<< HEAD
   declare_config_using_trait( no_path_in_name );
-=======
-  declare_config_using_trait( frame_time );
->>>>>>> e155c0a4
 }
 
 
