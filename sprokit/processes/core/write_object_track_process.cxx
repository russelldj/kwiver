--- conflicted
+++ resolved
@@ -76,14 +76,11 @@
   : process( config ),
     d( new write_object_track_process::priv )
 {
-<<<<<<< HEAD
   // Attach our logger name to process logger
   attach_logger( kwiver::vital::get_logger( name() ) );
 
   set_data_checking_level( check_sync );
 
-=======
->>>>>>> d49c807e
   make_ports();
   make_config();
 }
@@ -162,17 +159,13 @@
   kwiver::vital::object_track_set_sptr input
     = grab_from_port_using_trait( object_track_set );
 
-<<<<<<< HEAD
   kwiver::vital::timestamp ts = grab_from_port_using_trait( timestamp );
 
-  d->m_writer->write_set( ts, input );
-=======
   {
     scoped_step_instrumentation();
 
-    d->m_writer->write_set( input );
-  }
->>>>>>> d49c807e
+    d->m_writer->write_set( ts, input );
+  }
 }
 
 
