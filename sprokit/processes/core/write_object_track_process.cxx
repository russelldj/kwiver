--- conflicted
+++ resolved
@@ -1,9 +1,5 @@
 /*ckwg +29
-<<<<<<< HEAD
- * Copyright 2017-2018 by Kitware, Inc.
-=======
  * Copyright 2017-2018, 2020 by Kitware, Inc.
->>>>>>> 10ae620b
  * All rights reserved.
  *
  * Redistribution and use in source and binary forms, with or without
@@ -93,10 +89,9 @@
   // Attach our logger name to process logger
   attach_logger( kwiver::vital::get_logger( name() ) );
 
-  set_data_checking_level( check_sync );
-
   make_ports();
   make_config();
+
   set_data_checking_level( check_sync );
 }
 
@@ -178,12 +173,8 @@
 void write_object_track_process
 ::_step()
 {
-<<<<<<< HEAD
-  auto port_info = peek_at_port_using_trait( object_track_set );
-
-=======
   auto const& port_info = peek_at_port_using_trait( object_track_set );
->>>>>>> 10ae620b
+
   if( port_info.datum->type() == sprokit::datum::complete )
   {
     grab_edge_datum_using_trait( object_track_set );
@@ -191,13 +182,6 @@
     mark_process_as_complete();
     return;
   }
-<<<<<<< HEAD
-
-  std::string file_name;
-
-  // image name is optional
-  if( has_input_port_edge_using_trait( image_file_name ) )
-=======
 
   auto const& input = grab_from_port_using_trait( object_track_set );
   auto const& ts = grab_from_port_using_trait( timestamp );
@@ -205,29 +189,15 @@
   // Image name is optional
   auto file_name = std::string{};
   if ( has_input_port_edge_using_trait( image_file_name ) )
->>>>>>> 10ae620b
   {
     file_name = grab_from_port_using_trait( image_file_name );
   }
 
-<<<<<<< HEAD
   if ( d->m_frame_list_writer )
   {
     *d->m_frame_list_writer << file_name << std::endl;
   }
 
-  kwiver::vital::object_track_set_sptr input
-    = grab_from_port_using_trait( object_track_set );
-
-  kwiver::vital::timestamp ts;
-
-  if ( has_input_port_edge_using_trait( timestamp ) )
-  {
-    ts = grab_from_port_using_trait( timestamp );
-  }
-
-=======
->>>>>>> 10ae620b
   {
     scoped_step_instrumentation();
 
@@ -247,11 +217,7 @@
 
   declare_input_port_using_trait( image_file_name, optional );
   declare_input_port_using_trait( object_track_set, required );
-<<<<<<< HEAD
-  declare_input_port_using_trait( timestamp, optional );
-=======
   declare_input_port_using_trait( timestamp, required );
->>>>>>> 10ae620b
 }
 
 
