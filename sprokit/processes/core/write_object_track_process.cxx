--- conflicted
+++ resolved
@@ -91,10 +91,7 @@
 
   make_ports();
   make_config();
-<<<<<<< HEAD
-
-=======
->>>>>>> 20970643
+
   set_data_checking_level( check_sync );
 }
 
@@ -177,7 +174,6 @@
 ::_step()
 {
   auto const& port_info = peek_at_port_using_trait( object_track_set );
-<<<<<<< HEAD
 
   if( port_info.datum->type() == sprokit::datum::complete )
   {
@@ -188,31 +184,13 @@
   }
 
   auto const& input = grab_from_port_using_trait( object_track_set );
-  auto const& ts = grab_from_port_using_trait( timestamp );
-
-  // Image name is optional
-  auto file_name = std::string{};
-  if ( has_input_port_edge_using_trait( image_file_name ) )
-=======
-  if( port_info.datum->type() == sprokit::datum::complete )
->>>>>>> 20970643
-  {
-    grab_edge_datum_using_trait( object_track_set );
-    d->m_writer->close();
-    mark_process_as_complete();
-    return;
-  }
-
-<<<<<<< HEAD
-  if ( d->m_frame_list_writer )
-  {
-    *d->m_frame_list_writer << file_name << std::endl;
-  }
-=======
-  auto const& input = grab_from_port_using_trait( object_track_set );
   auto const& ts = try_grab_from_port_using_trait( timestamp );
   auto const& file_name = try_grab_from_port_using_trait( image_file_name );
->>>>>>> 20970643
+
+  if ( d->m_frame_list_writer )
+  {
+    *d->m_frame_list_writer << file_name << std::endl;
+  }
 
   {
     scoped_step_instrumentation();
@@ -233,11 +211,7 @@
 
   declare_input_port_using_trait( image_file_name, optional );
   declare_input_port_using_trait( object_track_set, required );
-<<<<<<< HEAD
-  declare_input_port_using_trait( timestamp, required );
-=======
   declare_input_port_using_trait( timestamp, optional );
->>>>>>> 20970643
 }
 
 
