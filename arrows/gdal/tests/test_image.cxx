/*ckwg +29
 * Copyright 2013-2019 by Kitware, Inc.
 * All rights reserved.
 *
 * Redistribution and use in source and binary forms, with or without
 * modification, are permitted provided that the following conditions are met:
 *
 *  * Redistributions of source code must retain the above copyright notice,
 *    this list of conditions and the following disclaimer.
 *
 *  * Redistributions in binary form must reproduce the above copyright notice,
 *    this list of conditions and the following disclaimer in the documentation
 *    and/or other materials provided with the distribution.
 *
 *  * Neither name of Kitware, Inc. nor the names of any contributors may be used
 *    to endorse or promote products derived from this software without specific
 *    prior written permission.
 *
 * THIS SOFTWARE IS PROVIDED BY THE COPYRIGHT HOLDERS AND CONTRIBUTORS ``AS IS''
 * AND ANY EXPRESS OR IMPLIED WARRANTIES, INCLUDING, BUT NOT LIMITED TO, THE
 * IMPLIED WARRANTIES OF MERCHANTABILITY AND FITNESS FOR A PARTICULAR PURPOSE
 * ARE DISCLAIMED. IN NO EVENT SHALL THE AUTHORS OR CONTRIBUTORS BE LIABLE FOR
 * ANY DIRECT, INDIRECT, INCIDENTAL, SPECIAL, EXEMPLARY, OR CONSEQUENTIAL
 * DAMAGES (INCLUDING, BUT NOT LIMITED TO, PROCUREMENT OF SUBSTITUTE GOODS OR
 * SERVICES; LOSS OF USE, DATA, OR PROFITS; OR BUSINESS INTERRUPTION) HOWEVER
 * CAUSED AND ON ANY THEORY OF LIABILITY, WHETHER IN CONTRACT, STRICT LIABILITY,
 * OR TORT (INCLUDING NEGLIGENCE OR OTHERWISE) ARISING IN ANY WAY OUT OF THE USE
 * OF THIS SOFTWARE, EVEN IF ADVISED OF THE POSSIBILITY OF SUCH DAMAGE.
 */

/**
 * \file
 * \brief test GDAL image class
 */

#include <test_gtest.h>

#include <arrows/gdal/image_io.h>
#include <arrows/tests/test_image.h>
#include <vital/plugin_loader/plugin_manager.h>
#include <vital/types/metadata.h>
#include <vital/types/metadata_traits.h>

kwiver::vital::path_t g_data_dir;

namespace algo = kwiver::vital::algo;
namespace gdal = kwiver::arrows::gdal;
static int expected_size = 32;
static std::string geotiff_file_name = "test.tif";
static std::string nitf_file_name = "test.ntf";
static std::string jpeg_file_name = "test.jpg";
static std::string png_file_name = "test.png";
static std::vector<int> test_x_pixels = {0, 3, 11, 21, 31};
static std::vector<int> test_y_pixels = {0, 5, 8, 13, 31};

static std::vector< kwiver::vital::vital_metadata_tag > rpc_tags =
{
  kwiver::vital::VITAL_META_RPC_HEIGHT_OFFSET,
  kwiver::vital::VITAL_META_RPC_HEIGHT_SCALE,
  kwiver::vital::VITAL_META_RPC_LONG_OFFSET,
  kwiver::vital::VITAL_META_RPC_LONG_SCALE,
  kwiver::vital::VITAL_META_RPC_LAT_OFFSET,
  kwiver::vital::VITAL_META_RPC_LAT_SCALE,
  kwiver::vital::VITAL_META_RPC_ROW_OFFSET,
  kwiver::vital::VITAL_META_RPC_ROW_SCALE,
  kwiver::vital::VITAL_META_RPC_COL_OFFSET,
  kwiver::vital::VITAL_META_RPC_COL_SCALE ,
  kwiver::vital::VITAL_META_RPC_ROW_NUM_COEFF,
  kwiver::vital::VITAL_META_RPC_ROW_DEN_COEFF,
  kwiver::vital::VITAL_META_RPC_COL_NUM_COEFF,
  kwiver::vital::VITAL_META_RPC_COL_DEN_COEFF,
};

static std::vector< kwiver::vital::vital_metadata_tag > nitf_tags =
{
  kwiver::vital::VITAL_META_NITF_IDATIM,
  kwiver::vital::VITAL_META_NITF_BLOCKA_FRFC_LOC_01,
  kwiver::vital::VITAL_META_NITF_BLOCKA_FRLC_LOC_01,
  kwiver::vital::VITAL_META_NITF_BLOCKA_LRLC_LOC_01,
  kwiver::vital::VITAL_META_NITF_BLOCKA_LRFC_LOC_01,
  kwiver::vital::VITAL_META_NITF_IMAGE_COMMENTS,
};

// ----------------------------------------------------------------------------
int
main(int argc, char* argv[])
{
  ::testing::InitGoogleTest( &argc, argv );

  GET_ARG(1, g_data_dir);

  return RUN_ALL_TESTS();
}

// ----------------------------------------------------------------------------
void test_rpc_metadata(kwiver::vital::metadata_sptr md)
{
  kwiver::vital::metadata_traits md_traits;
  for ( auto const& tag : rpc_tags )
  {
    EXPECT_TRUE( md->has( tag ) )
      << "Image metadata should include " << md_traits.tag_to_name( tag );
  }

  if (md->size() > 0)
  {
    std::cout << "-----------------------------------\n" << std::endl;
    kwiver::vital::print_metadata( std::cout, *md );
  }
}

// ----------------------------------------------------------------------------
void test_nitf_metadata(kwiver::vital::metadata_sptr md)
{

  kwiver::vital::metadata_traits md_traits;
  for ( auto const& tag : nitf_tags )
  {
    EXPECT_TRUE( md->has( tag ) )
      << "Image metadata should include " << md_traits.tag_to_name( tag );
  }

  if (md->size() > 0)
  {
    kwiver::vital::print_metadata( std::cout, *md );
  }
}

// ----------------------------------------------------------------------------
class image_io : public ::testing::Test
{
  TEST_ARG(data_dir);
};

// ----------------------------------------------------------------------------
TEST_F(image_io, create)
{
  kwiver::vital::plugin_manager::instance().load_all_plugins();

  ASSERT_NE(nullptr, algo::image_io::create("gdal"));
}

TEST_F(image_io, load_geotiff)
{
  kwiver::arrows::gdal::image_io img_io;

  kwiver::vital::path_t file_path = data_dir + "/" + geotiff_file_name;
  auto img_ptr = img_io.load(file_path);

  EXPECT_EQ( img_ptr->width(), expected_size );
  EXPECT_EQ( img_ptr->height(), expected_size );
  EXPECT_EQ( img_ptr->depth(), 1 );

  // Test some pixel values
  kwiver::vital::image_of<uint16_t> img(img_ptr->get_image());
  for ( auto x_px : test_x_pixels )
  {
    for ( auto y_px : test_y_pixels )
    {
      uint16_t expected_pixel_value = (std::numeric_limits<uint16_t>::max() + 1)
        *x_px*y_px/expected_size/expected_size;
      EXPECT_EQ( img(x_px, y_px), expected_pixel_value);
    }
  }

  auto md = img_ptr->get_metadata();

  test_rpc_metadata(md);

  // Test corner points
  ASSERT_TRUE( md->has( kwiver::vital::VITAL_META_CORNER_POINTS ) )
    << "Metadata should include corner points.";

  kwiver::vital::geo_polygon corner_pts;
<<<<<<< HEAD
  md->get( kwiver::vital::VITAL_META_CORNER_POINTS )->data( corner_pts );
=======
  md->find( kwiver::vital::VITAL_META_CORNER_POINTS ).data( corner_pts );
>>>>>>> f9b698b1
  EXPECT_EQ( corner_pts.crs(), 4326);
  EXPECT_TRUE( corner_pts.polygon( 4326 ).contains( -16.0, 0.0) );
  EXPECT_TRUE( corner_pts.polygon( 4326 ).contains( 0.0, 32.0) );
  EXPECT_TRUE( corner_pts.polygon( 4326 ).contains( 0.0, -32.0) );
  EXPECT_TRUE( corner_pts.polygon( 4326 ).contains( 16.0, 0.0) );
}

TEST_F(image_io, load_nitf)
{
  kwiver::arrows::gdal::image_io img_io;

  kwiver::vital::path_t file_path = data_dir + "/" + nitf_file_name;
  auto img_ptr = img_io.load(file_path);

  EXPECT_EQ( img_ptr->width(), expected_size );
  EXPECT_EQ( img_ptr->height(), expected_size );
  EXPECT_EQ( img_ptr->depth(), 1 );

  // Test some pixel values
  kwiver::vital::image_of<float> img(img_ptr->get_image());
  for ( auto x_px : test_x_pixels )
  {
    for ( auto y_px : test_y_pixels )
    {
      float expected_pixel_value = x_px*y_px/float(expected_size*expected_size);
      EXPECT_EQ( img(x_px, y_px), expected_pixel_value);
    }
  }

  auto md = img_ptr->get_metadata();

  test_rpc_metadata(md);
}

TEST_F(image_io, load_nitf_2)
{
  kwiver::arrows::gdal::image_io img_io;
  kwiver::vital::path_t file_path = data_dir + "/" + nitf_file_name;
  auto img_ptr = img_io.load(file_path);

  EXPECT_EQ( img_ptr->width(), 32);
  EXPECT_EQ( img_ptr->height(), 32);
  EXPECT_EQ( img_ptr->depth(), 1 );

  auto md = img_ptr->get_metadata();
  test_nitf_metadata(md);
}

TEST_F(image_io, load_jpeg)
{
  kwiver::arrows::gdal::image_io img_io;

  kwiver::vital::path_t file_path = data_dir + "/" + jpeg_file_name;
  auto img_ptr = img_io.load(file_path);

  EXPECT_EQ( img_ptr->width(), expected_size );
  EXPECT_EQ( img_ptr->height(), expected_size );
  EXPECT_EQ( img_ptr->depth(), 3 );

  uint8_t norm_fact =
    expected_size*expected_size/(std::numeric_limits<uint8_t>::max() + 1);

  // Test some pixel values
  kwiver::vital::image_of<uint8_t> img(img_ptr->get_image());
  for ( auto x_px : test_x_pixels )
  {
    for ( auto y_px : test_y_pixels )
    {
      auto pixel = img.at( x_px, y_px );

      uint8_t expected_red = x_px*y_px/norm_fact;
      uint8_t expected_blue = (expected_size - x_px - 1)*y_px/norm_fact;
      uint8_t expected_green = x_px*(expected_size - y_px - 1)/norm_fact;
      // Due to lossy compression exact comparisons will fail
      EXPECT_NEAR( pixel.r, expected_red, 1 )
        << "Incorrect red value at pixel (" << x_px << "," << y_px << ")";
      EXPECT_NEAR( pixel.b, expected_blue,1 )
        << "Incorrect blue value at pixel (" << x_px << "," << y_px << ")";
      EXPECT_NEAR( pixel.g, expected_green, 1 )
        << "Incorrect green value at pixel (" << x_px << "," << y_px << ")";
    }
  }
}

// ----------------------------------------------------------------------------
class get_image : public ::testing::Test
{
  TEST_ARG(data_dir);
};

// ----------------------------------------------------------------------------
TEST_F(get_image, crop)
{
  kwiver::arrows::gdal::image_io img_io;

  kwiver::vital::path_t file_path = data_dir + "/" + png_file_name;

  auto img_cont = img_io.load(file_path);

  test_get_image_crop<uint8_t>( img_cont );
}
<|MERGE_RESOLUTION|>--- conflicted
+++ resolved
@@ -172,11 +172,7 @@
     << "Metadata should include corner points.";
 
   kwiver::vital::geo_polygon corner_pts;
-<<<<<<< HEAD
-  md->get( kwiver::vital::VITAL_META_CORNER_POINTS )->data( corner_pts );
-=======
   md->find( kwiver::vital::VITAL_META_CORNER_POINTS ).data( corner_pts );
->>>>>>> f9b698b1
   EXPECT_EQ( corner_pts.crs(), 4326);
   EXPECT_TRUE( corner_pts.polygon( 4326 ).contains( -16.0, 0.0) );
   EXPECT_TRUE( corner_pts.polygon( 4326 ).contains( 0.0, 32.0) );
