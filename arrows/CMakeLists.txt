--- conflicted
+++ resolved
@@ -54,16 +54,13 @@
   add_subdirectory( uuid )
 endif()
 
-<<<<<<< HEAD
-if ( KWIVER_ENABLE_PYTHON )
-    add_subdirectory( pytorch )
-    add_subdirectory( hello_world )
-=======
+
 # if python is enabled
 if( KWIVER_ENABLE_PYTHON )
   set(kwiver_python_subdir "python${PYTHON_VERSION}${PYTHON_ABIFLAGS}")
   set(kwiver_python_output_path "${KWIVER_BINARY_DIR}/lib/${kwiver_python_subdir}")
 
   kwiver_create_python_plugin_init( kwiver/arrows )
->>>>>>> 28a39bc9
+  add_subdirectory( pytorch )
+  add_subdirectory( hello_world )
 endif()