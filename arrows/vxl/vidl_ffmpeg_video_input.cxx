/*ckwg +29
 * Copyright 2016-2018 by Kitware, Inc.
 * All rights reserved.
 *
 * Redistribution and use in source and binary forms, with or without
 * modification, are permitted provided that the following conditions are met:
 *
 *  * Redistributions of source code must retain the above copyright notice,
 *    this list of conditions and the following disclaimer.
 *
 *  * Redistributions in binary form must reproduce the above copyright notice,
 *    this list of conditions and the following disclaimer in the documentation
 *    and/or other materials provided with the distribution.
 *
 *  * Neither name of Kitware, Inc. nor the names of any contributors may be used
 *    to endorse or promote products derived from this software without specific
 *    prior written permission.
 *
 * THIS SOFTWARE IS PROVIDED BY THE COPYRIGHT HOLDERS AND CONTRIBUTORS "AS IS"
 * AND ANY EXPRESS OR IMPLIED WARRANTIES, INCLUDING, BUT NOT LIMITED TO, THE
 * IMPLIED WARRANTIES OF MERCHANTABILITY AND FITNESS FOR A PARTICULAR PURPOSE
 * ARE DISCLAIMED. IN NO EVENT SHALL THE AUTHORS OR CONTRIBUTORS BE LIABLE FOR
 * ANY DIRECT, INDIRECT, INCIDENTAL, SPECIAL, EXEMPLARY, OR CONSEQUENTIAL
 * DAMAGES (INCLUDING, BUT NOT LIMITED TO, PROCUREMENT OF SUBSTITUTE GOODS OR
 * SERVICES; LOSS OF USE, DATA, OR PROFITS; OR BUSINESS INTERRUPTION) HOWEVER
 * CAUSED AND ON ANY THEORY OF LIABILITY, WHETHER IN CONTRACT, STRICT LIABILITY,
 * OR TORT (INCLUDING NEGLIGENCE OR OTHERWISE) ARISING IN ANY WAY OUT OF THE USE
 * OF THIS SOFTWARE, EVEN IF ADVISED OF THE POSSIBILITY OF SUCH DAMAGE.
 */

/**
 * \file
 * \brief Implementation file for video input using VXL methods.
 */

#include "vidl_ffmpeg_video_input.h"

#include <vital/types/timestamp.h>
#include <vital/exceptions/io.h>
#include <vital/exceptions/metadata.h>
#include <vital/exceptions/video.h>
#include <vital/util/tokenize.h>
#include <vital/klv/convert_metadata.h>
#include <vital/klv/misp_time.h>
#include <vital/klv/klv_data.h>

#include <arrows/vxl/image_container.h>

#include <vidl/vidl_config.h>
#include <vidl/vidl_ffmpeg_istream.h>
#include <vidl/vidl_convert.h>

#include <kwiversys/SystemTools.hxx>

#include <mutex>
#include <memory>
#include <vector>
#include <sstream>


namespace kwiver {
namespace arrows {
namespace vxl {

// ------------------------------------------------------------------
// Private implementation class
class vidl_ffmpeg_video_input::priv
{
public:
  /// Constructor
  priv()
    : c_start_at_frame( 0 ),
      c_stop_after_frame( 0 ),
      c_frame_skip( 1 ),
      c_time_source( "none" ), // initialization string
      c_time_scan_frame_limit( 100 ),
      c_use_metadata( true ),
      d_have_frame( false ),
      d_at_eov( false ),
      d_frame_advanced( false ),
      d_num_frames( 0 ),
      d_have_frame_time( false ),
      d_have_abs_frame_time( false ),
      d_have_metadata( false ),
      d_is_seekable( false ),
      d_have_loop_vars( false ),
      pts_of_meta_ts( 0.0 ),
      meta_ts( 0 ),
      d_frame_time( 0 ),
      d_frame_number( 1 ),
      d_frame_number_offset(0)
  { }


  vidl_ffmpeg_istream d_video_stream;
  vital::logger_handle_t d_logger; // for logging in priv methods

  // Configuration values
  unsigned int c_start_at_frame;
  unsigned int c_stop_after_frame;
  unsigned int c_frame_skip;
  std::string  c_time_source; // default sources string
  std::vector< std::string >  c_time_source_list;
  int c_time_scan_frame_limit; // number of frames to scan looking for time

  /**
   * If this is set then we ignore any metadata included in the video stream.
   */
  bool c_use_metadata;

  // local state
  bool d_have_frame;
  bool d_at_eov;
  bool d_frame_advanced;

  /**
   * This holds the number of frames in the video. If it is set to -2 it means
   * this number still needs to be calculated.
   */
  size_t d_num_frames;

  /**
   * Storage for the metadata map.
   */
  vital::metadata_map::map_metadata_t d_metadata_map;

  /**
   * This is set to indicate that we can supply a frame time of some
   * form. If this is false, the output timestamp will not have a time
   * set. This also is used to report the HAS_FRAME_TIME capability.
   */
  bool d_have_frame_time;

  /**
   * This is set to indicate that we can supply an absolute frame time
   * rather than a relative frame time. This value is used to report
   * the HAS_ABSOLUTE_FRAME_TIME capability.
   */
  bool d_have_abs_frame_time;

  /**
   * This is set to indicate we can supply video metadata and is used
   * to report the HAS_METADATA capability.
   */
  bool d_have_metadata;

  /**
   * This is set to indicate the video stream is seekable by frame and is used
   * to report the IS_SEEKABLE capability.
   */
  bool d_is_seekable;

  /**
   * This is set to indicate that any variables that require a pass through the
   * video like the number of frames or the metadata map have already been
   * determined.
   */
  bool d_have_loop_vars;

  double pts_of_meta_ts;            // probably seconds
  vital::time_us_t meta_ts; // time in usec

  // used to create timestamp output
  vital::time_us_t d_frame_time; // usec
  vital::frame_id_t d_frame_number;

  // frames to add or subtract to make first frame number == 1.
  vital::timestamp::frame_t d_frame_number_offset;

  std::string video_path; // name of video we opened

  std::deque<uint8_t> md_buffer; // working buffer for metadata stream
  kwiver::vital::metadata_vector metadata_collection; // current collection

  kwiver::vital::convert_metadata converter; // metadata converter object

  static std::mutex s_open_mutex;


  // ==================================================================
  /*
   * @brief Process metadata byte stream.
   *
   * This method adds the supplied bytes to the metadata buffer and
   * then tests to see if we have collected enough bytes to make a
   * full metadata packet. If not, then we just return, leaving any
   * current metadata as it was.
   *
   * If a complete klv packet has been received, it is processed and
   * the existing metadata collection is added to the current list of
   * metadata packets.
   *
   * @param curr_md Stream of metadata bytes.
   *
   * @return \b true if there was enough metadata to process.
   */
  bool process_metadata( std::deque<uint8_t> const& curr_md )
  {
    bool retval(false);

    // Add new metadata to the end of current metadata stream
    md_buffer.insert(md_buffer.end(), curr_md.begin(), curr_md.end());
    kwiver::vital::klv_data klv_packet;

    // If we have collected enough of the stream to make a KLV packet
    while ( klv_pop_next_packet( md_buffer, klv_packet ) )
    {
      auto meta = std::make_shared<kwiver::vital::metadata>();

      try
      {
        converter.convert( klv_packet, *(meta) );
      }
      catch ( kwiver::vital::metadata_exception const& e )
      {
        LOG_WARN( this->d_logger, "Metadata exception: " << e.what() );
        continue;
      }

      // If the metadata was even partially decided, then add to the list.
      if ( ! meta->empty() )
      {
        kwiver::vital::timestamp ts;
        ts.set_frame( this->d_frame_number );

        if ( this->d_have_frame_time )
        {
          ts.set_time_usec( this->d_frame_time );
        }

        meta->set_timestamp( ts );

        meta->add( NEW_METADATA_ITEM( vital::VITAL_META_VIDEO_FILENAME,
                                      video_path ) );
        this->metadata_collection.push_back( meta );

        // indicate we have found
        retval = true;
      } // end valid metadata packet.
    } // end while

    // if no metadata from the stream, add a basic metadata item
    // containing video name and timestamp
    if (this->metadata_collection.empty())
    {
      auto meta = std::make_shared<kwiver::vital::metadata>();
      kwiver::vital::timestamp ts;
      ts.set_frame(this->d_frame_number);

      if (this->d_have_frame_time)
      {
        ts.set_time_usec(this->d_frame_time);
      }

      meta->set_timestamp(ts);

      meta->add(NEW_METADATA_ITEM(vital::VITAL_META_VIDEO_FILENAME,
        video_path));

      this->metadata_collection.push_back(meta);

      // TODO decide if this function should return true only for KLV metadata
      retval = true;
    }

    return retval;
  }


 // ------------------------------------------------------------------
  /*
   * @brief Initialize timestamp for video.
   *
   * This method initializes the timestamp at the start of a video,
   * since we need a timestamp for the first frame. It scans ahead in
   * the input stream until it gets a time marker of the specified
   * type.
   *
   * @return \b true if timestamp has been determined.
   */
  bool init_timestamp( std::string  time_source )
  {
    bool retval( true );

    meta_ts = 0.0;
    if ( ! this->d_video_stream.advance() )
    {
      return false;
    }

    // Determine which option has been selected to generate frame time;
    if ( time_source == "misp" )
    {
      retval = misp_time();
    }
    else if ( time_source == "klv0601" )
    {
      retval = klv_time( kwiver::vital::convert_metadata::MISB_0601 );
    }
    else if ( time_source == "klv0104" )
    {
      retval = klv_time( kwiver::vital::convert_metadata::MISB_0104 );
    }
    else if ( time_source == "none" )
    {
      d_have_frame_time = false;
      return true;              // optimized return
    }
    else
    {
      std::stringstream str;
      str <<  "Unknown time source specified \"" << time_source << "\".";
      throw kwiver::vital::video_config_exception( str.str() );
    }

    // If we have located a start time in the video, save the PTS for
    // that point in the video. The video should be left positioned
    // where the time was located. We will get the PTS of a frame and,
    // using this pts_of_meta_ts, be able to adjust the time we got
    // from the metadata correctly.
    if (meta_ts != 0)
    {
      pts_of_meta_ts = d_video_stream.current_pts();
      d_frame_time = meta_ts;
    }

    // Tried seeking to the beginning but some videos don't
    // want to seek, even to the start.  So reload the video.
    {
      std::lock_guard< std::mutex > lock( s_open_mutex );
      d_video_stream.open( this->video_path ); // Calls close on current video
    }

    if ( ! d_video_stream.advance() )
    {
      retval = false;
    }

    // if, after advancing, the PTS is still zero, then we can not
    // establish a relative time reference
    d_have_frame_time = ( 0 != d_video_stream.current_pts() );

    // Clear any old metadata
    metadata_collection.clear();

    return retval;
  } // init_timestamp

// ------------------------------------------------------------------
  /*
   * @brief Calculate timestamp for frame.
   *
   * This method calculates the timestamp for a frame after a call to
   * next_frame() or skip_frame(). This also clears old metadata packets
   * and marks that the frame has been advanced after creation.
   *
   */
  void process_frame_timestamp( kwiver::vital::timestamp& ts )
  {
    // ---- Calculate time stamp ----
    // Metadata packets may not exist for each frame, so use the diff in
    // presentation time stamps to foward the first metadata time stamp.
    double pts_diff = ( d_video_stream.current_pts() - pts_of_meta_ts ) * 1e6;
    d_frame_time = meta_ts + pts_diff;
    d_frame_number = d_video_stream.frame_number()
                   + d_frame_number_offset + 1;

    // We don't always have all components of a timestamp, so start with
    // an invalid TS and add the data we have.
    ts.set_invalid();
    ts.set_frame( d_frame_number );

    if ( d_have_frame_time )
    {
      ts.set_time_usec( d_frame_time );
    }

    // ---- process metadata ---
    metadata_collection.clear(); // erase old metadata packets

    d_frame_advanced = true;
  }

// ------------------------------------------------------------------
  bool misp_time()
  {
    int frame_count( c_time_scan_frame_limit );
    bool retval(false);
    int64_t ts = 0;

    do
    {
      std::vector< unsigned char > pkt_data = d_video_stream.current_packet_data();

      if ( kwiver::vital::find_MISP_microsec_time(  pkt_data, ts ) )
      {
        meta_ts = ts; // in usec
        LOG_DEBUG( this->d_logger, "Found MISP frame time:" << meta_ts );

        d_have_abs_frame_time = true;
        retval = true;
      }
    }
    while ( ( meta_ts == 0.0 )
            && d_video_stream.advance()
            && (( c_time_scan_frame_limit == 0) || frame_count-- ));

    return retval;
  } // misp_time


// ------------------------------------------------------------------
  bool klv_time( std::string type )
  {
    int frame_count( c_time_scan_frame_limit );
    bool retval(false);

    do
    {
      // skip ahead until we get some metadata
      if ( d_video_stream.current_metadata().empty() )
      {
        continue;
      }

      //It might be more accurate to get the second unique timestamp instead of the first
      std::deque< vxl_byte > curr_md = d_video_stream.current_metadata();
      if (process_metadata( curr_md ) )
      {
        // A metadata collection was created
        // check to see if it is of the desired type.
        std::string collection_type;
        for( auto meta : this->metadata_collection)
        {
          // Test to see if the collection is from the specified standard (0104/0601)
          if (meta->has( kwiver::vital::VITAL_META_METADATA_ORIGIN ) )
          {
            collection_type = meta->find( kwiver::vital::VITAL_META_METADATA_ORIGIN ).as_string();

            if (type == collection_type)
            {
              if (meta->has( kwiver::vital::VITAL_META_UNIX_TIMESTAMP ) )
              {
                // Get unix timestamp as usec
                meta_ts = meta->find( kwiver::vital::VITAL_META_UNIX_TIMESTAMP ).as_uint64();

                LOG_DEBUG( this->d_logger, "Found initial " << type << " timestamp: " << meta_ts );

                d_have_abs_frame_time = true;
                retval = true;
              } // has time element
            } // correct metadata type
          } // has metadata origin
        } // foreach over all metadata packets
      } // end if processed metadata collection
    }
    while ( ( meta_ts == 0 )
            && d_video_stream.advance()
            && ( (c_time_scan_frame_limit == 0) || frame_count-- ) );

    return retval;
  } // klv_time

// ------------------------------------------------------------------
  void push_metadata_to_map(vital::timestamp::frame_t fn)
  {
    if (fn >= c_start_at_frame &&
        (c_stop_after_frame == 0 || fn < c_stop_after_frame) &&
        c_use_metadata)
    {
      metadata_collection.clear();
      auto curr_md = d_video_stream.current_metadata();
      if (process_metadata( curr_md ) )
      {
        std::pair<vital::timestamp::frame_t, vital::metadata_vector>
          el(fn, metadata_collection);
        d_metadata_map.insert( el );
      }
    }
  }

// ------------------------------------------------------------------
  void process_loop_dependencies()
  {
    // is stream open?
    if ( ! d_video_stream.is_open() )
    {
      throw vital::file_not_read_exception( video_path, "Video not open" );
    }

    if ( !d_have_loop_vars )
    {
      if ( d_video_stream.is_seekable() )
      {
        std::lock_guard< std::mutex > lock( s_open_mutex );

        if (d_frame_advanced)
        {
          d_num_frames = d_frame_number;
        }
        else
        {
          d_num_frames = 1;
        }

        // Add metadata for current frame
        push_metadata_to_map(d_num_frames);

        // Advance video stream to end
        unsigned int frames_left_to_skip = c_frame_skip - 1;
        while ( d_video_stream.advance())
        {
          d_num_frames++;
          if (frames_left_to_skip == 0)
          {
            push_metadata_to_map(d_num_frames);
            frames_left_to_skip = c_frame_skip;
          }
          frames_left_to_skip--;
        }

        metadata_collection.clear();

        // Close and reopen to reset
        d_video_stream.open( video_path );

        // Advance back to original frame number
        frames_left_to_skip = 0;
        for (int i=0; i < d_frame_number; ++i)
        {
          if (frames_left_to_skip == 0)
          {
            d_video_stream.advance();
            push_metadata_to_map(i);
            frames_left_to_skip = c_frame_skip;
          }
          frames_left_to_skip--;
        }
      }

      d_have_loop_vars = true;
    }
  }

}; // end of internal class.

// static open interlocking mutex
std::mutex vidl_ffmpeg_video_input::priv::s_open_mutex;


// ==================================================================
vidl_ffmpeg_video_input
::vidl_ffmpeg_video_input()
  : d( new priv() )
{
  attach_logger( "video_input" ); // get appropriate logger
  d->d_logger = this->logger();
}


vidl_ffmpeg_video_input
::~vidl_ffmpeg_video_input()
{
  d->d_video_stream.close( );
}


// ------------------------------------------------------------------
// Get this algorithm's \link vital::config_block configuration block \endlink
vital::config_block_sptr
vidl_ffmpeg_video_input
::get_configuration() const
{
  // get base config from base class
  vital::config_block_sptr config = vital::algo::video_input::get_configuration();

  config->set_value( "time_scan_frame_limit", d->c_time_scan_frame_limit,
                     "Number of frames to be scanned searching input video for embedded time. "
                      "If the value is zero, the whole video will be scanned." );

  config->set_value( "start_at_frame", d->c_start_at_frame,
                     "Frame number (from 1) to start processing video input. "
                     "If set to zero, start at the beginning of the video." );

  config->set_value( "stop_after_frame", d->c_stop_after_frame,
                     "Number of frames to supply. If set to zero then supply all frames after start frame." );

  config->set_value( "output_nth_frame", d->c_frame_skip,
                     "Only outputs every nth frame of the video starting at the first frame. The output "
                     "of num_frames still reports the total frames in the video but skip_frame is valid "
                     "every nth frame only and there are metadata_map entries for only every nth frame.");

  config->set_value( "use_metadata", d->c_use_metadata,
                     "Whether to use any metadata provided by the for video stream." );

  config->set_value( "absolute_time_source", d->c_time_source,
                     "List of sources for absolute frame time information. "
                     "This entry specifies a comma separated list of sources that are "
                     "tried in order until a valid time source is found. "
                     "If an absolute time source is found, it is used in the output time stamp. "
                     "Absolute times are derived from the metadata in the video stream. "
                     "Valid source names are \"none\", \"misp\", \"klv0601\", \"klv0104\".\n"
                     "Where:\n"
                     "    none - do not supply absolute time\n"
                     "    misp - use frame embedded time stamps.\n"
                     "    klv0601 - use klv 0601 format metadata for frame time\n"
                     "    klv0104 - use klv 0104 format metadata for frame time\n"
                     "Note that when \"none\" is found in the list no further time sources will be evaluated, "
                     "the output timestamp will be marked as invalid, and the HAS_ABSOLUTE_FRAME_TIME capability "
                     "will be set to false.  The same behavior occurs when all specified sources are tried and "
                     "no valid time source is found."
    );

  return config;
}


// ------------------------------------------------------------------
// Set this algorithm's properties via a config block
void
vidl_ffmpeg_video_input
::set_configuration(vital::config_block_sptr in_config)
{
  // Starting with our generated vital::config_block to ensure that assumed values are present
  // An alternative is to check for key presence before performing a get_value() call.

  vital::config_block_sptr config = this->get_configuration();
  config->merge_config(in_config);

  d->c_start_at_frame = config->get_value<vital::frame_id_t>(
    "start_at_frame", d->c_start_at_frame );

  d->c_stop_after_frame = config->get_value<vital::frame_id_t>(
    "stop_after_frame", d->c_stop_after_frame );

  d->c_frame_skip = config->get_value<vital::timestamp::frame_t>(
    "output_nth_frame", d->c_frame_skip );

  kwiver::vital::tokenize( config->get_value<std::string>( "time_source", d->c_time_source ),
            d->c_time_source_list, " ,", kwiver::vital::TokenizeTrimEmpty );
}


// ------------------------------------------------------------------
bool
vidl_ffmpeg_video_input
::check_configuration(vital::config_block_sptr config) const
{
  bool retcode(true); // assume success

  // validate time source
  bool valid_src( true );
  std::vector< std::string > time_source;
  kwiver::vital::tokenize( config->get_value<std::string>( "time_source", d->c_time_source ),
            time_source, " ,", kwiver::vital::TokenizeTrimEmpty );

  for( auto source : time_source )
  {
    if (source != "none"
        && source != "misp"
        && source != "klv0601"
        && source != "klv0104")
    {
      valid_src = false;
      break;
    }
  }

  if ( ! valid_src )
  {
    LOG_ERROR( logger(), "time source must be a comma separated list of one or more "
               "of the following strings: \"none\", \"misp\", \"klv0601\", \"klv0104\"" );
    retcode = false;
  }

  // validate start frame
  if (config->has_value("start_at_frame"))
  {
    vital::frame_id_t frame = config->get_value<vital::frame_id_t>("start_at_frame");
    //  zero indicates not set, otherwise must be 1 or greater
    if (frame < 0)
    {
      LOG_ERROR(logger(), "start_at_frame must be greater than 0");
      retcode = false;
    }
  }

  return retcode;
}


// ------------------------------------------------------------------
void
vidl_ffmpeg_video_input
::open( std::string video_name )
{
#if ! VIDL_HAS_FFMPEG
  throw kwiver::vital::video_config_exception( "vidl ffmpeg support is not available from VXL. "
                                               "Rebuild VXL with ffmpeg support." );
#endif

  this->close(); // close video stream and reset internal state

  d->video_path = video_name;

  // If the open succeeds, it will already have read the first frame.
  // avcodec_open2 which is called by open is not thread safe so we need to lock.
  {
    std::lock_guard< std::mutex > lock( d->s_open_mutex );

    if ( ! kwiversys::SystemTools::FileExists( video_name ) )
    {
      // Throw exception
      throw kwiver::vital::file_not_found_exception( video_name, "File not found" );
    }

    if( ! d->d_video_stream.open( video_name ) )
    {
      throw kwiver::vital::video_runtime_exception( "Video stream open failed for unknown reasons");
    }
  }

  d->d_at_eov = false;
  d->d_frame_advanced = false;
  d->d_frame_number = 1;

  // check for metadata
  d->d_have_metadata = d->d_video_stream.has_metadata();

  // check for seekability
  d->d_is_seekable = d->d_video_stream.is_seekable();

  // We already have required frame
  // See if we can generate a time base
  d->d_have_frame = true;
  bool time_found( false );
  for( auto time_source : d->c_time_source_list )
  {
    LOG_DEBUG( d->d_logger, "Looking for " << time_source << " as time source" );
    if( d->init_timestamp( time_source ) )  // will call advance()
    {
      LOG_DEBUG( d->d_logger, "Found " << time_source << " as time source" );
      time_found = true;
      break;
    }
  }

  // the initial frame should be 0, but sometimes it is not, so we capture the initial
  // frame as an offset
  d->d_frame_number_offset = - static_cast<int>(d->d_video_stream.frame_number());

  if ( ! time_found )
  {
    LOG_ERROR( logger(), "Failed to initialize the timestamp for: " << d->video_path );
    throw kwiver::vital::video_stream_exception( "could not initialize timestamp" );
  }

  // Move stream to starting frame if needed
  if ( d->c_start_at_frame != 0 && d->c_start_at_frame > 1 )
  {
    // move stream to specified frame number
    unsigned int frame_num = d->d_video_stream.frame_number()
                           + d->d_frame_number_offset + 1;

    while (frame_num < d->c_start_at_frame)
    {
      if( ! d->d_video_stream.advance() )
      {
        break;
      }

      frame_num = d->d_video_stream.frame_number()
                + d->d_frame_number_offset + 1;
    }

    d->d_frame_number = frame_num;
  }

  // Set capabilities
  set_capability(vital::algo::video_input::HAS_TIMEOUT, false );

  set_capability(vital::algo::video_input::HAS_EOV, true );
  set_capability(vital::algo::video_input::HAS_FRAME_DATA, true);
  set_capability(vital::algo::video_input::HAS_FRAME_NUMBERS, true );
  set_capability(vital::algo::video_input::HAS_FRAME_TIME, d->d_have_frame_time  );
  set_capability(vital::algo::video_input::HAS_ABSOLUTE_FRAME_TIME,
                 (d->d_have_frame_time & d->d_have_abs_frame_time) );
  set_capability(vital::algo::video_input::HAS_METADATA, d->d_have_metadata  );
  set_capability(vital::algo::video_input::IS_SEEKABLE, d->d_is_seekable );
}


// ------------------------------------------------------------------
void
vidl_ffmpeg_video_input
::close()
{
  d->d_video_stream.close();

  d->d_have_frame = false;
  d->d_at_eov = false;
  d->d_frame_advanced = false;
  d->d_num_frames = 0;
  d->d_have_frame_time = false;
  d->d_have_abs_frame_time = false;
  d->d_have_metadata = false;
  d->d_is_seekable = false;
  d->d_have_loop_vars = false;
  d->d_frame_time = 0;
  d->d_frame_number = 1;
}


// ------------------------------------------------------------------
bool
vidl_ffmpeg_video_input
::next_frame( kwiver::vital::timestamp& ts,
              uint32_t timeout )
{
  if (d->d_at_eov)
  {
    return false;
  }

  // is stream open?
  if ( ! d->d_video_stream.is_open() )
  {
    throw vital::file_not_read_exception( d->video_path, "Video not open" );
  }

  // Sometimes we already have the frame available.
  if ( d->d_have_frame )
  {
    d->d_have_frame = false;
  }
  else
  {
    for (unsigned int i = 0; i < d->c_frame_skip; i++)
    {
      if( ! d->d_video_stream.advance() )
      {
        d->d_at_eov = true;
        return false;
      }
    }
  }

  d->process_frame_timestamp( ts );

  if( (d->c_stop_after_frame != 0) && (ts.get_frame() > d->c_stop_after_frame))
  {
    d->d_at_eov = true;  // logical end of file
    return false;
  }

  return true;
}

// ------------------------------------------------------------------
bool
vidl_ffmpeg_video_input
::seek_frame( kwiver::vital::timestamp& ts,   // returns timestamp
              kwiver::vital::timestamp::frame_t frame_number,
              uint32_t                  timeout )
{
  // is stream open?
  if ( ! d->d_video_stream.is_open() )
  {
    throw vital::file_not_read_exception( d->video_path, "Video not open" );
  }

  // negative or zero frame number not allowed
  if ( frame_number <= 0 )
  {
    return false;
  }

<<<<<<< HEAD
  // Check if requested frame would have been skipped
  if ( ( frame_number - 1 )%d->c_frame_skip != 0 )
  {
    return false;
  }
=======
  ts = this->frame_timestamp();

  // ---- process metadata ---
  d->metadata_collection.clear(); // erase old metadata packets

  return true;
}


// ------------------------------------------------------------------
kwiver::vital::timestamp
vidl_ffmpeg_video_input
::frame_timestamp() const
{
  if (d->d_at_eov)
  {
    return {};
  }

  // We don't always have all components of a timestamp, so start with
  // an invalid TS and add the data we have.
  kwiver::vital::timestamp ts;
  ts.set_frame( d->d_frame_number );
>>>>>>> cb3daaba

  // Check if requested frame is valid
  if ( (d->c_stop_after_frame != 0 && d->c_stop_after_frame < frame_number )
        || frame_number < d->c_start_at_frame )
  {
    return false;
  }

<<<<<<< HEAD
  int curr_frame_num = d->d_video_stream.frame_number()
                     + d->d_frame_number_offset + 1;

  // If current frame number is greater than requested frame reopen
  // file to reset to start
  if (curr_frame_num > frame_number)
  {
    std::lock_guard< std::mutex > lock( d->s_open_mutex );
    d->d_video_stream.open( d->video_path ); // Calls close on current video
    curr_frame_num = d->d_video_stream.frame_number()
                   + d->d_frame_number_offset + 1;
  }

  // Just advance video until the requested frame is reached
  for (int i=curr_frame_num; i<frame_number; ++i)
  {
    if( ! d->d_video_stream.advance() )
    {
      d->d_at_eov = true;
      return false;
    }
    else
    {
      d->d_frame_advanced = true;
      d->d_have_frame = false;
    }
  }
  // if seeking to the first frame we need to mark the video as having advanced
  // otherwise we will get the first frame twice.
  if (frame_number == 1)
  {
    d->d_frame_advanced = true;
    d->d_have_frame = false;
  }

  d->process_frame_timestamp( ts );

  return true;
=======
  return ts;
>>>>>>> cb3daaba
}

// ------------------------------------------------------------------
kwiver::vital::image_container_sptr
vidl_ffmpeg_video_input
::frame_image( )
{
  if (d->d_at_eov)
  {
    return kwiver::vital::image_container_sptr();
  }

  // We succeed in the step if we can convert the frame to RGB.
  vil_image_view<vxl_byte> img;
  vidl_frame_sptr vidl_frame = d->d_video_stream.current_frame();
  bool result = vidl_convert_to_view( *vidl_frame,
                                      img,
                                      VIDL_PIXEL_COLOR_RGB );

  if ( ! result )
  {
    throw kwiver::vital::video_stream_exception( "could not convert image to vidl format" );
  }

  // make an image container and add the first metadata object, if there is one
  auto img_cont = std::make_shared<vxl::image_container>(img);
  auto mdv = this->frame_metadata();
  if (!mdv.empty())
  {
    img_cont->set_metadata(mdv[0]);
  }

  return img_cont;
}


// ------------------------------------------------------------------
kwiver::vital::metadata_vector
vidl_ffmpeg_video_input
::frame_metadata()
{
  if (d->d_at_eov)
  {
    return kwiver::vital::metadata_vector();
  }

  // ---- process metadata ---
  // If the vector is empty, then try to convert metadata.
  if ( d->metadata_collection.empty() )
  {
    // will manage metadata collection object.
    d->process_metadata(d->d_video_stream.current_metadata());
  }

  return d->metadata_collection;
}


kwiver::vital::metadata_map_sptr
vidl_ffmpeg_video_input
::metadata_map()
{
  d->process_loop_dependencies();

  return std::make_shared<kwiver::vital::simple_metadata_map>(d->d_metadata_map);
}


// ------------------------------------------------------------------
bool
vidl_ffmpeg_video_input
::end_of_video() const
{
  return d->d_at_eov;
}


// ------------------------------------------------------------------
bool
vidl_ffmpeg_video_input
::good() const
{
  return d->d_video_stream.is_valid() && d->d_frame_advanced;
}

// ------------------------------------------------------------------
bool
vidl_ffmpeg_video_input
::seekable() const
{
  return d->d_video_stream.is_seekable();
}

// ------------------------------------------------------------------
size_t
vidl_ffmpeg_video_input
::num_frames() const
{
  // Const cast needed so this can be called from const method
  auto privateData = const_cast<vidl_ffmpeg_video_input::priv*>((d.get()));
  privateData->process_loop_dependencies();

  if (d->c_stop_after_frame > 0)
  {
    return std::min
        (static_cast<size_t>(d->c_stop_after_frame + 1), d->d_num_frames)
        - d->c_start_at_frame;
  }
  else
  {
    return d->d_num_frames - d->c_start_at_frame;
  }
}

} } } // end namespace<|MERGE_RESOLUTION|>--- conflicted
+++ resolved
@@ -347,41 +347,6 @@
   } // init_timestamp
 
 // ------------------------------------------------------------------
-  /*
-   * @brief Calculate timestamp for frame.
-   *
-   * This method calculates the timestamp for a frame after a call to
-   * next_frame() or skip_frame(). This also clears old metadata packets
-   * and marks that the frame has been advanced after creation.
-   *
-   */
-  void process_frame_timestamp( kwiver::vital::timestamp& ts )
-  {
-    // ---- Calculate time stamp ----
-    // Metadata packets may not exist for each frame, so use the diff in
-    // presentation time stamps to foward the first metadata time stamp.
-    double pts_diff = ( d_video_stream.current_pts() - pts_of_meta_ts ) * 1e6;
-    d_frame_time = meta_ts + pts_diff;
-    d_frame_number = d_video_stream.frame_number()
-                   + d_frame_number_offset + 1;
-
-    // We don't always have all components of a timestamp, so start with
-    // an invalid TS and add the data we have.
-    ts.set_invalid();
-    ts.set_frame( d_frame_number );
-
-    if ( d_have_frame_time )
-    {
-      ts.set_time_usec( d_frame_time );
-    }
-
-    // ---- process metadata ---
-    metadata_collection.clear(); // erase old metadata packets
-
-    d_frame_advanced = true;
-  }
-
-// ------------------------------------------------------------------
   bool misp_time()
   {
     int frame_count( c_time_scan_frame_limit );
@@ -845,13 +810,23 @@
     }
   }
 
-  d->process_frame_timestamp( ts );
+  // ---- Calculate time stamp ----
+  // Metadata packets may not exist for each frame, so use the diff in
+  // presentation time stamps to foward the first metadata time stamp.
+  double pts_diff = ( d->d_video_stream.current_pts() - d->pts_of_meta_ts ) * 1e6;
+  d->d_frame_time = d->meta_ts + pts_diff;
+  d->d_frame_number = d->d_video_stream.frame_number()
+                    + d->d_frame_number_offset + 1;
+
+  ts = this->frame_timestamp();
 
   if( (d->c_stop_after_frame != 0) && (ts.get_frame() > d->c_stop_after_frame))
   {
     d->d_at_eov = true;  // logical end of file
     return false;
   }
+
+  d->d_frame_advanced = true;
 
   return true;
 }
@@ -875,13 +850,63 @@
     return false;
   }
 
-<<<<<<< HEAD
   // Check if requested frame would have been skipped
   if ( ( frame_number - 1 )%d->c_frame_skip != 0 )
   {
     return false;
   }
-=======
+
+  // Check if requested frame is valid
+  if ( (d->c_stop_after_frame != 0 && d->c_stop_after_frame < frame_number )
+        || frame_number < d->c_start_at_frame )
+  {
+    return false;
+  }
+
+  int curr_frame_num = d->d_video_stream.frame_number()
+                     + d->d_frame_number_offset + 1;
+
+  // If current frame number is greater than requested frame reopen
+  // file to reset to start
+  if (curr_frame_num > frame_number)
+  {
+    std::lock_guard< std::mutex > lock( d->s_open_mutex );
+    d->d_video_stream.open( d->video_path ); // Calls close on current video
+    curr_frame_num = d->d_video_stream.frame_number()
+                   + d->d_frame_number_offset + 1;
+  }
+
+  // Just advance video until the requested frame is reached
+  for (int i=curr_frame_num; i<frame_number; ++i)
+  {
+    if( ! d->d_video_stream.advance() )
+    {
+      d->d_at_eov = true;
+      return false;
+    }
+    else
+    {
+      d->d_frame_advanced = true;
+      d->d_have_frame = false;
+    }
+  }
+  // if seeking to the first frame we need to mark the video as having advanced
+  // otherwise we will get the first frame twice.
+  if (frame_number == 1)
+  {
+    d->d_frame_advanced = true;
+    d->d_have_frame = false;
+  }
+
+  // ---- Calculate time stamp ----
+  // Metadata packets may not exist for each frame, so use the diff in
+  // presentation time stamps to foward the first metadata time stamp.
+  double pts_diff = ( d->d_video_stream.current_pts() - d->pts_of_meta_ts ) * 1e6;
+  d->d_frame_time = d->meta_ts + pts_diff;
+  d->d_frame_number = d->d_video_stream.frame_number()
+                    + d->d_frame_number_offset + 1;
+
+
   ts = this->frame_timestamp();
 
   // ---- process metadata ---
@@ -905,57 +930,8 @@
   // an invalid TS and add the data we have.
   kwiver::vital::timestamp ts;
   ts.set_frame( d->d_frame_number );
->>>>>>> cb3daaba
-
-  // Check if requested frame is valid
-  if ( (d->c_stop_after_frame != 0 && d->c_stop_after_frame < frame_number )
-        || frame_number < d->c_start_at_frame )
-  {
-    return false;
-  }
-
-<<<<<<< HEAD
-  int curr_frame_num = d->d_video_stream.frame_number()
-                     + d->d_frame_number_offset + 1;
-
-  // If current frame number is greater than requested frame reopen
-  // file to reset to start
-  if (curr_frame_num > frame_number)
-  {
-    std::lock_guard< std::mutex > lock( d->s_open_mutex );
-    d->d_video_stream.open( d->video_path ); // Calls close on current video
-    curr_frame_num = d->d_video_stream.frame_number()
-                   + d->d_frame_number_offset + 1;
-  }
-
-  // Just advance video until the requested frame is reached
-  for (int i=curr_frame_num; i<frame_number; ++i)
-  {
-    if( ! d->d_video_stream.advance() )
-    {
-      d->d_at_eov = true;
-      return false;
-    }
-    else
-    {
-      d->d_frame_advanced = true;
-      d->d_have_frame = false;
-    }
-  }
-  // if seeking to the first frame we need to mark the video as having advanced
-  // otherwise we will get the first frame twice.
-  if (frame_number == 1)
-  {
-    d->d_frame_advanced = true;
-    d->d_have_frame = false;
-  }
-
-  d->process_frame_timestamp( ts );
-
-  return true;
-=======
+
   return ts;
->>>>>>> cb3daaba
 }
 
 // ------------------------------------------------------------------
