# Build / Install plugin containing VXL algorithm implementations + support
# structures

set(vxl_headers_public
<<<<<<< HEAD
  aligned_edge_detection.h
=======
  high_pass_filter.h
>>>>>>> 1b080307
  bounding_box.h
  bundle_adjust.h
  camera.h
  camera_map.h
  close_loops_homography_guided.h
  color_commonality_filter.h
  compute_homography_overlap.h
  convert_image.h
  estimate_canonical_transform.h
  estimate_essential_matrix.h
  estimate_fundamental_matrix.h
  estimate_homography.h
  estimate_similarity_transform.h
  image_container.h
  image_io.h
  match_features_constrained.h
  optimize_cameras.h
  pixel_feature_extractor.h
  polygon.h
  split_image.h
  triangulate_landmarks.h
  vil_image_memory.h
  vidl_ffmpeg_video_input.h
  )

kwiver_install_headers(
  SUBDIR     arrows/vxl
  ${vxl_headers_public}
  )

kwiver_install_headers(
  ${CMAKE_CURRENT_BINARY_DIR}/kwiver_algo_vxl_export.h
  NOPATH   SUBDIR     arrows/vxl
  )

set(vxl_sources
<<<<<<< HEAD
  aligned_edge_detection.cxx
=======
  high_pass_filter.cxx
>>>>>>> 1b080307
  bundle_adjust.cxx
  camera.cxx
  camera_map.cxx
  close_loops_homography_guided.cxx
  color_commonality_filter.cxx
  compute_homography_overlap.cxx
  convert_image.cxx
  estimate_canonical_transform.cxx
  estimate_essential_matrix.cxx
  estimate_fundamental_matrix.cxx
  estimate_homography.cxx
  estimate_similarity_transform.cxx
  image_container.cxx
  image_io.cxx
  match_features_constrained.cxx
  optimize_cameras.cxx
  pixel_feature_extractor.cxx
  polygon.cxx
  split_image.cxx
  triangulate_landmarks.cxx
  vil_image_memory.cxx
  vidl_ffmpeg_video_input.cxx
  )

kwiver_add_library( kwiver_algo_vxl
  ${vxl_headers_public}
  ${vxl_sources}
  )
target_link_libraries( kwiver_algo_vxl
  PUBLIC               vital_algo
                       vil vpgl vgl
  PRIVATE              vital_klv
                       kwiver_algo_mvg
                       rrel rsdl
                       vnl
                       vidl
                       vil_algo
                       vgl_algo
                       vpgl_algo
                       kwiversys
  )

algorithms_create_plugin( kwiver_algo_vxl
  register_algorithms.cxx
  )

if (KWIVER_ENABLE_TESTS)
  add_subdirectory(tests)
endif()<|MERGE_RESOLUTION|>--- conflicted
+++ resolved
@@ -2,11 +2,7 @@
 # structures
 
 set(vxl_headers_public
-<<<<<<< HEAD
   aligned_edge_detection.h
-=======
-  high_pass_filter.h
->>>>>>> 1b080307
   bounding_box.h
   bundle_adjust.h
   camera.h
@@ -20,6 +16,7 @@
   estimate_fundamental_matrix.h
   estimate_homography.h
   estimate_similarity_transform.h
+  high_pass_filter.h
   image_container.h
   image_io.h
   match_features_constrained.h
@@ -43,11 +40,7 @@
   )
 
 set(vxl_sources
-<<<<<<< HEAD
   aligned_edge_detection.cxx
-=======
-  high_pass_filter.cxx
->>>>>>> 1b080307
   bundle_adjust.cxx
   camera.cxx
   camera_map.cxx
@@ -60,6 +53,7 @@
   estimate_fundamental_matrix.cxx
   estimate_homography.cxx
   estimate_similarity_transform.cxx
+  high_pass_filter.cxx
   image_container.cxx
   image_io.cxx
   match_features_constrained.cxx
