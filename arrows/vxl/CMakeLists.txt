--- conflicted
+++ resolved
@@ -17,12 +17,9 @@
   estimate_fundamental_matrix.h
   estimate_homography.h
   estimate_similarity_transform.h
-<<<<<<< HEAD
-  high_pass_filter.h
-=======
   hashed_image_classifier.h
   hashed_image_classifier_filter.h
->>>>>>> e3e4c8e0
+  high_pass_filter.h
   image_container.h
   image_io.h
   match_features_constrained.h
@@ -60,12 +57,9 @@
   estimate_fundamental_matrix.cxx
   estimate_homography.cxx
   estimate_similarity_transform.cxx
-<<<<<<< HEAD
-  high_pass_filter.cxx
-=======
   hashed_image_classifier.cxx
   hashed_image_classifier_filter.cxx
->>>>>>> e3e4c8e0
+  high_pass_filter.cxx
   image_container.cxx
   image_io.cxx
   match_features_constrained.cxx
