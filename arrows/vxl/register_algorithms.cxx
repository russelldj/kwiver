--- conflicted
+++ resolved
@@ -151,11 +151,7 @@
 
   fact = vpm.ADD_ALGORITHM( "vxl", kwiver::arrows::vxl::split_image );
   fact->add_attribute( kwiver::vital::plugin_factory::PLUGIN_DESCRIPTION,
-<<<<<<< HEAD
-                       "Split image into multiple smaller images" )
-=======
                        "Split a larger image into multiple smaller images" )
->>>>>>> 7db9314c
     .add_attribute( kwiver::vital::plugin_factory::PLUGIN_MODULE_NAME, module_name )
     .add_attribute( kwiver::vital::plugin_factory::PLUGIN_VERSION, "1.0" )
     .add_attribute( kwiver::vital::plugin_factory::PLUGIN_ORGANIZATION, "Kitware Inc." )
