--- conflicted
+++ resolved
@@ -181,17 +181,6 @@
   {
   }
 
-<<<<<<< HEAD
-=======
-  priv(const priv& other)
-  : force_byte(other.force_byte),
-    auto_stretch(other.auto_stretch),
-    manual_stretch(other.manual_stretch),
-    intensity_range(other.intensity_range),
-    m_logger(other.m_logger)
-  {
-  }
-
   template <typename inP, typename outP>
   void convert_image(const vil_image_view<inP>& src,
                      vil_image_view<outP>& dest)
@@ -204,7 +193,6 @@
   }
 
   bool force_byte;
->>>>>>> d45b3ded
   bool auto_stretch;
   bool manual_stretch;
   vector_2d intensity_range;
