// This file is part of KWIVER, and is distributed under the
// OSI-approved BSD 3-Clause License. See top-level LICENSE file or
// https://github.com/Kitware/kwiver/blob/master/LICENSE for details.

#ifndef VIDTK_HASHED_IMAGE_CLASSIFIER_H_
#define VIDTK_HASHED_IMAGE_CLASSIFIER_H_

#include <vgl/vgl_box_2d.h>
#include <vil/vil_image_view.h>
#include <vil/vil_rgb.h>

#include <fstream>
#include <iostream>
#include <limits>
#include <vector>

#include <boost/shared_ptr.hpp>

namespace vidtk {

template < typename FeatureType,
           typename OutputType > class hashed_image_classifier;

/// Internal data required for the hashed_image_classifier class.
///
/// The data members of this class are exposed just in case any external
<<<<<<< HEAD
/// functions or processes want to train their own models, usually in an online
/// fashion.

=======
/// functions or processes want to train their own models, usually in an
/// online fashion.
>>>>>>> ed56eb04
template < typename FloatType = double >
class hashed_image_classifier_model
{
public:
<<<<<<< HEAD
  using self_t = hashed_image_classifier_model< FloatType >;
  using weight_t = FloatType;

  hashed_image_classifier_model() : num_features( 0 ) {}
  hashed_image_classifier_model( const self_t& other );
=======
  typedef hashed_image_classifier_model< FloatType > self_t;
  typedef FloatType weight_t;

  hashed_image_classifier_model() : num_features( 0 ) {}
  hashed_image_classifier_model( self_t const& other );
>>>>>>> ed56eb04

  virtual ~hashed_image_classifier_model() {}

  // Number of features
  unsigned int num_features;

  // Maximum value for each feature
  std::vector< unsigned > max_feature_value;

  // Root pointer to start of weight array for all features
  std::vector< weight_t > weights;

  // Pointers to the start of each individual feature weight vector
  std::vector< weight_t* > feature_weights;

  // Is the current classifier configured correctly?
  bool is_valid() const;

  // Copy operator
  self_t& operator=( self_t const& other );

  // Seed the model with empty values of the given size
  void reset( unsigned feature_count, unsigned entries_per_feature );

  // Normalize internal histogram weights to a given absolute sum
  void normalize( weight_t total_weight = 1.0 );
};

<<<<<<< HEAD
/// Stream operator declaration for the hashed_image_classifier model class.
template < typename FloatType > std::ostream&
operator<<( std::ostream& os,
            const hashed_image_classifier_model< FloatType >& obj );

/// Stream operator declaration for the hashed_image_classifier class.
template < typename FeatureType, typename OutputType >
std::ostream&
operator<<( std::ostream& os,
            const hashed_image_classifier< FeatureType, OutputType >& obj );

/// A classifier designed to efficiently classifying every pixel in an image.
///
/// Every feature (for every pixel) is required to be mapped onto unsigned
/// integral type HashType before input. For every possible value of this
/// hashed mapping, and for every feature, a single weight must be given (in a
/// model file) which contributes to some binary decision about said pixel.
///
/// More formally, for every feature at location i,j, ie, f(i,j,0), f(i,j,1)
/// f(i,j,...) the output classification is given as:
///
///                      c(i,j) = sum( w_{k}[ f(i,j,k) ] )
///
///       for every feature k, and some corresponding weight vector w_{k}
///
/// Typically these models may be specified manually, created with the help of
/// constructs such as parzen window estimates, or learned via supervised
/// learning techniques such as using boosted linear discriminants. Compared
/// against other modern classifiers, it places significant constraints on how
/// features can be used together in favor of efficiency.

=======
/// \brief Stream operator declaration for the hashed_image_classifier model
/// class.
template < typename FloatType > std::ostream& operator<<( std::ostream& os,
                                                          hashed_image_classifier_model< FloatType > const& obj );

/// \brief Stream operator declaration for the hashed_image_classifier class.
template < typename FeatureType, typename OutputType > std::ostream& operator<<(
  std::ostream& os,
  hashed_image_classifier< FeatureType,
                                 OutputType > const& obj );

/// \brief A classifier designed to efficiently classifying every pixel in an
/// image.

/**
 * Every feature (for every pixel) is required to be mapped onto unsigned
 * integral
 * type HashType before input. For every possible value of this hashed mapping,
 * and for every feature, a single weight must be given (in a model file) which
 * contributes to some binary decision about said pixel.
 *
 * More formally, for every feature at location i,j, ie, f(i,j,0), f(i,j,1)
 * f(i,j,...)
 * the output classification is given as:
 *
 *                      c(i,j) = sum( w_{k}[ f(i,j,k) ] )
 *
 *        for every feature k, and some corresponding weight vector w_{k}
 *
 * Typically these models may be specified manually, created with the help of
 * constructs
 * such as parzen window estimates, or learned via supervised learning
 * techniques
 * such as using boosted linear discriminants. Compared against other modern
 * classifiers, it places significant constraints on how features can be used
 * together in favor of efficiency.
 */
>>>>>>> ed56eb04
template < typename FeatureType, typename OutputType = double >
class hashed_image_classifier
{
public:
<<<<<<< HEAD
  using weight_t = OutputType;
  using weight_image_t = vil_image_view< weight_t >;
  using mask_image_t = vil_image_view< bool >;
  using input_t = FeatureType;
  using input_image_t = vil_image_view< input_t >;
  using feature_vector_t = std::vector< input_image_t >;
  using model_t = hashed_image_classifier_model< OutputType >;
  using model_sptr_t = boost::shared_ptr< model_t >;
  using self_t = hashed_image_classifier< FeatureType, OutputType >;
=======
  typedef OutputType weight_t;
  typedef vil_image_view< weight_t > weight_image_t;
  typedef vil_image_view< bool > mask_image_t;
  typedef FeatureType input_t;
  typedef vil_image_view< input_t > input_image_t;
  typedef std::vector< input_image_t > feature_vector_t;
  typedef hashed_image_classifier_model< OutputType > model_t;
  typedef boost::shared_ptr< model_t > model_sptr_t;
  typedef hashed_image_classifier< FeatureType, OutputType > self_t;
>>>>>>> ed56eb04

  /// Default constructor, a model must be loaded via load_from_file before use
  hashed_image_classifier() : model_( new model_t() ) {}

  /// Descructor
  virtual ~hashed_image_classifier() {}

<<<<<<< HEAD
  /// Load a model from a file.
  ///
  /// The model file should be specified in the following format, where
  /// bracketed
  /// items should be replaced by values:
  ///
  /// [Number of features]
  /// [Number of values feature 0 can take on] [weights for value 0, 1, etc. ]
  /// [Number of values feature 1 can take on] [weights for value 0, 1, etc. ]
  /// etc...
  virtual bool load_from_file( const std::string& file );
=======
  /// \brief Load a model from a file.

  /**
   * The model file should be specified in the following format, where
   * bracketed
   * items should be replaced by values:
   *
   * [Number of features]
   * [Number of values feature 0 can take on] [weights for value 0, 1, etc. ]
   * [Number of values feature 1 can take on] [weights for value 0, 1, etc. ]
   * etc...
   */
  virtual bool load_from_file( std::string const& file );
>>>>>>> ed56eb04

  /// Classify a feature array, in addition to adding offset to each pixel.
  virtual void classify_image( input_image_t const& input_features,
                               weight_image_t& output_image,
                               weight_t const offset = 0.0 ) const;

  /// Classify a feature array, in addition to adding offset to each pixel.
  virtual void classify_images( feature_vector_t const& input_features,
                                weight_image_t& output_image,
                                weight_t const offset = 0.0 ) const;

  /// Classify a feature array, in addition to adding offset to each pixel.
  virtual void classify_images( input_image_t const* input_features,
                                unsigned const features,
                                weight_image_t& output_image,
                                weight_t const offset = 0.0 ) const;

  /// Only classify certain pixels as given by a mask.
  virtual void classify_images( feature_vector_t const& input_features,
                                mask_image_t const& mask,
                                weight_image_t& output_image,
                                weight_t const offset = 0.0 ) const;

  /// Only classify certain pixels as given by a mask.
  virtual void classify_images( input_image_t const* input_features,
                                unsigned const features,
                                mask_image_t const& mask,
                                weight_image_t& output_image,
                                weight_t const offset = 0.0 ) const;

  /// Generate a weight image for some feature.
  virtual void generate_weight_image( input_image_t const& src,
                                      weight_image_t& dst,
                                      unsigned const& feature_id ) const;

  /// Returns the number of features the loaded model contains info for.
  virtual unsigned
  feature_count() const { return model_->num_features; }

  /// Was a valid model loaded by this classifier?
  virtual bool
  is_valid() const { return model_ && model_->is_valid(); }

  /// Set the internal model from some external source.
  virtual void set_model( model_sptr_t external_model );

  /// The stream operator function for writing out models.
<<<<<<< HEAD
  friend std::ostream& operator<<<>( std::ostream& os, const self_t& obj );
=======
  friend std::ostream& operator<<<>( std::ostream& os, self_t const& obj );
>>>>>>> ed56eb04

protected:
  // A pointer to our internal data
  model_sptr_t model_;
};

} // namespace vidtk

#endif<|MERGE_RESOLUTION|>--- conflicted
+++ resolved
@@ -24,31 +24,17 @@
 /// Internal data required for the hashed_image_classifier class.
 ///
 /// The data members of this class are exposed just in case any external
-<<<<<<< HEAD
-/// functions or processes want to train their own models, usually in an online
-/// fashion.
-
-=======
 /// functions or processes want to train their own models, usually in an
 /// online fashion.
->>>>>>> ed56eb04
 template < typename FloatType = double >
 class hashed_image_classifier_model
 {
 public:
-<<<<<<< HEAD
   using self_t = hashed_image_classifier_model< FloatType >;
   using weight_t = FloatType;
 
   hashed_image_classifier_model() : num_features( 0 ) {}
   hashed_image_classifier_model( const self_t& other );
-=======
-  typedef hashed_image_classifier_model< FloatType > self_t;
-  typedef FloatType weight_t;
-
-  hashed_image_classifier_model() : num_features( 0 ) {}
-  hashed_image_classifier_model( self_t const& other );
->>>>>>> ed56eb04
 
   virtual ~hashed_image_classifier_model() {}
 
@@ -77,7 +63,6 @@
   void normalize( weight_t total_weight = 1.0 );
 };
 
-<<<<<<< HEAD
 /// Stream operator declaration for the hashed_image_classifier model class.
 template < typename FloatType > std::ostream&
 operator<<( std::ostream& os,
@@ -109,50 +94,10 @@
 /// against other modern classifiers, it places significant constraints on how
 /// features can be used together in favor of efficiency.
 
-=======
-/// \brief Stream operator declaration for the hashed_image_classifier model
-/// class.
-template < typename FloatType > std::ostream& operator<<( std::ostream& os,
-                                                          hashed_image_classifier_model< FloatType > const& obj );
-
-/// \brief Stream operator declaration for the hashed_image_classifier class.
-template < typename FeatureType, typename OutputType > std::ostream& operator<<(
-  std::ostream& os,
-  hashed_image_classifier< FeatureType,
-                                 OutputType > const& obj );
-
-/// \brief A classifier designed to efficiently classifying every pixel in an
-/// image.
-
-/**
- * Every feature (for every pixel) is required to be mapped onto unsigned
- * integral
- * type HashType before input. For every possible value of this hashed mapping,
- * and for every feature, a single weight must be given (in a model file) which
- * contributes to some binary decision about said pixel.
- *
- * More formally, for every feature at location i,j, ie, f(i,j,0), f(i,j,1)
- * f(i,j,...)
- * the output classification is given as:
- *
- *                      c(i,j) = sum( w_{k}[ f(i,j,k) ] )
- *
- *        for every feature k, and some corresponding weight vector w_{k}
- *
- * Typically these models may be specified manually, created with the help of
- * constructs
- * such as parzen window estimates, or learned via supervised learning
- * techniques
- * such as using boosted linear discriminants. Compared against other modern
- * classifiers, it places significant constraints on how features can be used
- * together in favor of efficiency.
- */
->>>>>>> ed56eb04
 template < typename FeatureType, typename OutputType = double >
 class hashed_image_classifier
 {
 public:
-<<<<<<< HEAD
   using weight_t = OutputType;
   using weight_image_t = vil_image_view< weight_t >;
   using mask_image_t = vil_image_view< bool >;
@@ -162,17 +107,6 @@
   using model_t = hashed_image_classifier_model< OutputType >;
   using model_sptr_t = boost::shared_ptr< model_t >;
   using self_t = hashed_image_classifier< FeatureType, OutputType >;
-=======
-  typedef OutputType weight_t;
-  typedef vil_image_view< weight_t > weight_image_t;
-  typedef vil_image_view< bool > mask_image_t;
-  typedef FeatureType input_t;
-  typedef vil_image_view< input_t > input_image_t;
-  typedef std::vector< input_image_t > feature_vector_t;
-  typedef hashed_image_classifier_model< OutputType > model_t;
-  typedef boost::shared_ptr< model_t > model_sptr_t;
-  typedef hashed_image_classifier< FeatureType, OutputType > self_t;
->>>>>>> ed56eb04
 
   /// Default constructor, a model must be loaded via load_from_file before use
   hashed_image_classifier() : model_( new model_t() ) {}
@@ -180,7 +114,6 @@
   /// Descructor
   virtual ~hashed_image_classifier() {}
 
-<<<<<<< HEAD
   /// Load a model from a file.
   ///
   /// The model file should be specified in the following format, where
@@ -192,21 +125,6 @@
   /// [Number of values feature 1 can take on] [weights for value 0, 1, etc. ]
   /// etc...
   virtual bool load_from_file( const std::string& file );
-=======
-  /// \brief Load a model from a file.
-
-  /**
-   * The model file should be specified in the following format, where
-   * bracketed
-   * items should be replaced by values:
-   *
-   * [Number of features]
-   * [Number of values feature 0 can take on] [weights for value 0, 1, etc. ]
-   * [Number of values feature 1 can take on] [weights for value 0, 1, etc. ]
-   * etc...
-   */
-  virtual bool load_from_file( std::string const& file );
->>>>>>> ed56eb04
 
   /// Classify a feature array, in addition to adding offset to each pixel.
   virtual void classify_image( input_image_t const& input_features,
@@ -254,11 +172,7 @@
   virtual void set_model( model_sptr_t external_model );
 
   /// The stream operator function for writing out models.
-<<<<<<< HEAD
-  friend std::ostream& operator<<<>( std::ostream& os, const self_t& obj );
-=======
   friend std::ostream& operator<<<>( std::ostream& os, self_t const& obj );
->>>>>>> ed56eb04
 
 protected:
   // A pointer to our internal data
