--- conflicted
+++ resolved
@@ -208,11 +208,7 @@
 /// Extract a set of image features from the provided image
 vital::feature_set_sptr
 detect_features_FAST
-<<<<<<< HEAD
-::detect(vital::image_container_sptr image_data, vital::image_container_sptr mask)
-=======
 ::detect(vital::image_container_sptr image_data, vital::image_container_sptr mask) const
->>>>>>> 539cf4f6
 {
   float close_detect_thresh = 0.1; //be within 10% of target
   auto last_det_feat_set = ocv::detect_features::detect(image_data, mask);
@@ -228,24 +224,12 @@
     while (true)
     {
       auto last_threshold = p_->threshold;
-<<<<<<< HEAD
-      p_->threshold *= (1.0 + close_detect_thresh);  //make the threshold higer so we detect fewer features
-=======
       //make the threshold higher so we detect fewer features
       p_->threshold *= (1.0 + close_detect_thresh);
->>>>>>> 539cf4f6
       if (p_->threshold == last_threshold)
       {
         p_->threshold += 1;
       }
-<<<<<<< HEAD
-      auto new_conf = get_configuration();
-      set_configuration(new_conf);
-      auto higher_thresh_feat_set = ocv::detect_features::detect(image_data, mask);
-
-      if (higher_thresh_feat_set->size() <= p_->targetNumDetections ||
-          abs(int(last_det_feat_set->size()) - int(higher_thresh_feat_set->size())) < (p_->targetNumDetections * close_detect_thresh*0.5))
-=======
       p_->update(detector);
       // Update the wrapped algo inst with new parameters
 
@@ -255,7 +239,6 @@
           abs(static_cast<int>(last_det_feat_set->size()) -
               static_cast<int>(higher_thresh_feat_set->size())) <
             (p_->targetNumDetections * close_detect_thresh*0.5))
->>>>>>> 539cf4f6
       {
         //ok, we've crossed from too many to too few features
         // or we aren't changing the number of detected features much
@@ -271,12 +254,7 @@
         {
           // set threshold back to one used in last detection
           p_->threshold = last_threshold;
-<<<<<<< HEAD
-          auto new_conf = get_configuration();
-          set_configuration(new_conf);
-=======
           p_->update(detector);
->>>>>>> 539cf4f6
         }
         break;
       }
@@ -303,12 +281,7 @@
           //can't have a non-positive detection threshold.
           break;
         }
-<<<<<<< HEAD
-        auto new_conf = get_configuration();
-        set_configuration(new_conf);
-=======
         p_->update(detector);
->>>>>>> 539cf4f6
         auto lower_thresh_feat_set = ocv::detect_features::detect(image_data, mask);
 
         if (lower_thresh_feat_set->size() >= p_->targetNumDetections ||
@@ -327,12 +300,7 @@
           {
             // set threshold back to one used in last detection
             p_->threshold = last_threshold;
-<<<<<<< HEAD
-            auto new_conf = get_configuration();
-            set_configuration(new_conf);
-=======
             p_->update(detector);
->>>>>>> 539cf4f6
           }
           break;
         }
