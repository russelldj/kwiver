/*ckwg +29
 * Copyright 2018 by Kitware, Inc.
 * All rights reserved.
 *
 * Redistribution and use in source and binary forms, with or without
 * modification, are permitted provided that the following conditions are met:
 *
 *  * Redistributions of source code must retain the above copyright notice,
 *    this list of conditions and the following disclaimer.
 *
 *  * Redistributions in binary form must reproduce the above copyright notice,
 *    this list of conditions and the following disclaimer in the documentation
 *    and/or other materials provided with the distribution.
 *
 *  * Neither name of Kitware, Inc. nor the names of any contributors may be used
 *    to endorse or promote products derived from this software without specific
 *    prior written permission.
 *
 * THIS SOFTWARE IS PROVIDED BY THE COPYRIGHT HOLDERS AND CONTRIBUTORS ``AS IS''
 * AND ANY EXPRESS OR IMPLIED WARRANTIES, INCLUDING, BUT NOT LIMITED TO, THE
 * IMPLIED WARRANTIES OF MERCHANTABILITY AND FITNESS FOR A PARTICULAR PURPOSE
 * ARE DISCLAIMED. IN NO EVENT SHALL THE AUTHORS OR CONTRIBUTORS BE LIABLE FOR
 * ANY DIRECT, INDIRECT, INCIDENTAL, SPECIAL, EXEMPLARY, OR CONSEQUENTIAL
 * DAMAGES (INCLUDING, BUT NOT LIMITED TO, PROCUREMENT OF SUBSTITUTE GOODS OR
 * SERVICES; LOSS OF USE, DATA, OR PROFITS; OR BUSINESS INTERRUPTION) HOWEVER
 * CAUSED AND ON ANY THEORY OF LIABILITY, WHETHER IN CONTRACT, STRICT LIABILITY,
 * OR TORT (INCLUDING NEGLIGENCE OR OTHERWISE) ARISING IN ANY WAY OUT OF THE USE
 * OF THIS SOFTWARE, EVEN IF ADVISED OF THE POSSIBILITY OF SUCH DAMAGE.
 */

/**
 * \file
 * \brief Implementation of OCV merge images algorithm
 */

#include "merge_images.h"

#include <arrows/ocv/image_container.h>

#include <opencv2/core/core.hpp>
#include <opencv2/imgproc/imgproc.hpp>

#include <exception>

using namespace kwiver::vital;

namespace kwiver {
namespace arrows {
namespace ocv {

/// Constructor
merge_images
::merge_images()
 : error_on_invalid( true )
{
}

<<<<<<< HEAD
/// Destructor
merge_images
::~merge_images()
{
}

kwiver::vital::config_block_sptr
merge_images
::get_configuration() const
{
  config_block_sptr config = vital::algorithm::get_configuration();

  config->set_value( "error_on_invalid", error_on_invalid,
    "Whether or not to throw an exception on an invalid input image "
    "or to return an empty image." );

  return config;
}


void
merge_images
::set_configuration( kwiver::vital::config_block_sptr in_config )
{
  vital::config_block_sptr config = this->get_configuration();
  config->merge_config( in_config );

  error_on_invalid = config->get_value< bool >( "error_on_invalid" );
}

bool
merge_images
::check_configuration( kwiver::vital::config_block_sptr config ) const
{
  return true;
}

/// Merge images
kwiver::vital::image_container_sptr
merge_images::merge( kwiver::vital::image_container_sptr image1,
                     kwiver::vital::image_container_sptr image2 ) const
=======
/// Merge images
kwiver::vital::image_container_sptr
merge_images::merge(kwiver::vital::image_container_sptr image1,
                    kwiver::vital::image_container_sptr image2) const
>>>>>>> 2fca7dac
{
  if( !image1 || !image2 )
  {
    if( error_on_invalid )
    {
      throw std::runtime_error( "Invalid input image received" );
    }
    else
    {
      return kwiver::vital::image_container_sptr();
    }
  }

  cv::Mat cv_image1 = ocv::image_container::vital_to_ocv( image1->get_image(),
    ocv::image_container::RGB_COLOR );
  cv::Mat cv_image2 = ocv::image_container::vital_to_ocv( image2->get_image(),
    ocv::image_container::RGB_COLOR );

  cv::Mat fin_image;

  std::vector< cv::Mat > channels1, channels2, all_channels;

  cv::split( cv_image1, channels1 );
  cv::split( cv_image2, channels2 );

  all_channels.insert( all_channels.begin(), channels1.begin(), channels1.end() );
  all_channels.insert (all_channels.end(), channels2.begin(), channels2.end() );

  cv::merge( all_channels, fin_image );

  kwiver::vital::image_container_sptr concatenated_image_container =
      image_container_sptr( new ocv::image_container( fin_image.clone(),
                            ocv::image_container::RGB_COLOR ) );

  return concatenated_image_container;
}

} // end namespace ocv
} // end namespace arrows
} // end namespace kwiver<|MERGE_RESOLUTION|>--- conflicted
+++ resolved
@@ -55,12 +55,6 @@
 {
 }
 
-<<<<<<< HEAD
-/// Destructor
-merge_images
-::~merge_images()
-{
-}
 
 kwiver::vital::config_block_sptr
 merge_images
@@ -97,12 +91,6 @@
 kwiver::vital::image_container_sptr
 merge_images::merge( kwiver::vital::image_container_sptr image1,
                      kwiver::vital::image_container_sptr image2 ) const
-=======
-/// Merge images
-kwiver::vital::image_container_sptr
-merge_images::merge(kwiver::vital::image_container_sptr image1,
-                    kwiver::vital::image_container_sptr image2) const
->>>>>>> 2fca7dac
 {
   if( !image1 || !image2 )
   {
