--- conflicted
+++ resolved
@@ -162,17 +162,10 @@
   auto md = image_data->get_metadata();
   if( md )
   {
-<<<<<<< HEAD
-    if ( auto* const mdi = md->get( VITAL_META_IMAGE_URI ) )
-    {
-      // Get the full path, and then extract just the filename proper
-      filename = ST::GetFilenameName( mdi->as_string() );
-=======
     if ( auto& mdi = md->find( VITAL_META_IMAGE_URI ) )
     {
       // Get the full path, and then extract just the filename proper
       filename = ST::GetFilenameName( mdi.as_string() );
->>>>>>> f9b698b1
     }
   }
 
