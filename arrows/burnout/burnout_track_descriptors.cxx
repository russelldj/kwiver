/*ckwg +29
 * Copyright 2017 by Kitware, Inc.
 * All rights reserved.
 *
 * Redistribution and use in source and binary forms, with or without
 * modification, are permitted provided that the following conditions are met:
 *
 *  * Redistributions of source code must retain the above copyright notice,
 *    this list of conditions and the following disclaimer.
 *
 *  * Redistributions in binary form must reproduce the above copyright notice,
 *    this list of conditions and the following disclaimer in the documentation
 *    and/or other materials provided with the distribution.
 *
 *  * Neither name of Kitware, Inc. nor the names of any contributors may be used
 *    to endorse or promote products derived from this software without specific
 *    prior written permission.
 *
 * THIS SOFTWARE IS PROVIDED BY THE COPYRIGHT HOLDERS AND CONTRIBUTORS "AS IS"
 * AND ANY EXPRESS OR IMPLIED WARRANTIES, INCLUDING, BUT NOT LIMITED TO, THE
 * IMPLIED WARRANTIES OF MERCHANTABILITY AND FITNESS FOR A PARTICULAR PURPOSE
 * ARE DISCLAIMED. IN NO EVENT SHALL THE AUTHORS OR CONTRIBUTORS BE LIABLE FOR
 * ANY DIRECT, INDIRECT, INCIDENTAL, SPECIAL, EXEMPLARY, OR CONSEQUENTIAL
 * DAMAGES (INCLUDING, BUT NOT LIMITED TO, PROCUREMENT OF SUBSTITUTE GOODS OR
 * SERVICES; LOSS OF USE, DATA, OR PROFITS; OR BUSINESS INTERRUPTION) HOWEVER
 * CAUSED AND ON ANY THEORY OF LIABILITY, WHETHER IN CONTRACT, STRICT LIABILITY,
 * OR TORT (INCLUDING NEGLIGENCE OR OTHERWISE) ARISING IN ANY WAY OUT OF THE USE
 * OF THIS SOFTWARE, EVEN IF ADVISED OF THE POSSIBILITY OF SUCH DAMAGE.
 */

#include "burnout_track_descriptors.h"

#include <string>
#include <sstream>
#include <exception>

<<<<<<< HEAD
=======
#include <arrows/vxl/image_container.h>

>>>>>>> 5720cca7
#include <vital/exceptions.h>
#include <vital/vital_foreach.h>

#include <descriptors/online_descriptor_computer_process.h>


namespace kwiver {
namespace arrows {
namespace burnout {

<<<<<<< HEAD
#define DUMMY_OUTPUT 1
=======
>>>>>>> 5720cca7

// ==================================================================================
class burnout_track_descriptors::priv
{
public:
  priv()
    : m_config_file( "burnout_descriptors.conf" )
    , m_process( "descriptor_computer" )
  {}

  ~priv()
  {}

  // Items from the config
  std::string m_config_file;

  vidtk::online_descriptor_computer_process< vxl_byte > m_process;
  vital::logger_handle_t m_logger;
};


// ==================================================================================
burnout_track_descriptors
::burnout_track_descriptors()
  : d( new priv() )
{

}


burnout_track_descriptors
::~burnout_track_descriptors()
{}


// ----------------------------------------------------------------------------------
vital::config_block_sptr
burnout_track_descriptors
::get_configuration() const
{
  // Get base config from base class
  vital::config_block_sptr config = vital::algorithm::get_configuration();

  config->set_value( "config", d->m_config_file,  "Name of config file." );

  return config;
}


// ----------------------------------------------------------------------------------
void
burnout_track_descriptors
::set_configuration( vital::config_block_sptr config_in )
{
  // Starting with our generated config_block to ensure that assumed values
  // are present. An alternative is to check for key presence before performing
  // a get_value() call.
  vital::config_block_sptr config = this->get_configuration();

  config->merge_config( config_in );
  d->m_config_file = config->get_value< std::string >( "config" );

#ifndef DUMMY_OUTPUT
  vidtk::config_block vidtk_config = d->m_process.params();
  vidtk_config.parse( d->m_config_file );

  if( !d->m_process.set_params( vidtk_config ) )
  {
    std::string reason = "Failed to set pipeline parameters";
    throw vital::algorithm_configuration_exception( type_name(), impl_name(), reason );
  }

  if( !d->m_process.initialize() )
  {
    std::string reason = "Failed to initialize pipeline";
    throw vital::algorithm_configuration_exception( type_name(), impl_name(), reason );
  }
#endif
}


// ----------------------------------------------------------------------------------
bool
burnout_track_descriptors
::check_configuration( vital::config_block_sptr config ) const
{
  std::string config_fn = config->get_value< std::string >( "config" );

  if( config_fn.empty() )
  {
    return false;
  }

  return true;
}


// ----------------------------------------------------------------------------------
<<<<<<< HEAD
vital::track_descriptor_set_sptr
burnout_track_descriptors
::compute( vital::image_container_sptr image_data,
           vital::object_track_set_sptr tracks )
{
#ifdef DUMMY_OUTPUT
  typedef vital::track_descriptor td;

  vital::track_descriptor_set_sptr output( new vital::track_descriptor_set() );
  vital::track_descriptor_sptr new_desc = td::create( "cnn_descriptor" );

  td::descriptor_data_sptr_t data( new td::descriptor_data_t( 100 ) );

  for( unsigned i = 0; i < 100; i++ )
  {
    (data->raw_data())[i] = static_cast<double>( i );
  }

  new_desc->set_descriptor( data );

  td::history_entry::image_bbox_t region( 0, 0, image_data->width(), image_data->height() );
  td::history_entry hist_entry( vital::timestamp( 0, 0 ), region );
  new_desc->add_history_entry( hist_entry );

  output->push_back( new_desc );
  return output;
#else
  // Convert inputs to vidtk style inputs
  vil_image_view< vxl_byte > input_image;
  vidtk::timestamp input_ts;
  std::vector<vidtk::track_sptr> input_tracks;
=======
vidtk::timestamp
vital_to_vidtk( vital::timestamp ts )
{
  return vidtk::timestamp( ts.get_frame(), ts.get_time_usec() );
}

vidtk::timestamp
vital_to_vidtk( unsigned fid )
{
  vidtk::timestamp output;
  output.set_frame_number( fid );
  return output;
}

vidtk::track_state_sptr
vital_to_vidtk( const vital::object_track_state* ots )
{
  vidtk::track_state_sptr output( new vidtk::track_state() );
  output->set_timestamp( vital_to_vidtk( ots->frame() ) );

  if( ots->detection )
  {
    auto bbox = ots->detection->bounding_box();
    vidtk::image_object_sptr iobj( new vidtk::image_object() );
    iobj->set_bbox( bbox.min_x(), bbox.max_x(), bbox.min_y(), bbox.max_y() );
    output->set_image_object( iobj );
  }

  return output;
}

vital::bounding_box_d
vidtk_to_vital( vgl_box_2d< unsigned > box )
{
  return vital::bounding_box_d(
    box.min_x(), box.min_y(), box.max_x(), box.max_y() );
}

vital::bounding_box_d
vidtk_to_vital( vgl_box_2d< double > box )
{
  return vital::bounding_box_d(
    box.min_x(), box.min_y(), box.max_x(), box.max_y() );
}

vital::timestamp
vidtk_to_vital( vidtk::timestamp ts )
{
  return vital::timestamp( ts.frame_number(), ts.time() );
}


// ----------------------------------------------------------------------------------
vital::track_descriptor_set_sptr
burnout_track_descriptors
::compute( vital::timestamp ts,
           vital::image_container_sptr image_data,
           vital::object_track_set_sptr tracks )
{
#ifndef DUMMY_OUTPUT

  // Convert inputs to burnout style inputs
  vidtk::timestamp input_ts = vital_to_vidtk( ts );
  vil_image_view< vxl_byte > input_image;
  std::vector< vidtk::track_sptr > input_tracks;
>>>>>>> 5720cca7

  VITAL_FOREACH( auto vital_t, tracks->tracks() )
  {
    vidtk::track_sptr vidtk_t( new vidtk::track() );
<<<<<<< HEAD
    // TODO: Conversion
=======

    vidtk_t->set_id( vital_t->id() );

    VITAL_FOREACH( auto vital_ts, *vital_t )
    {
      vital::object_track_state* ots =
        dynamic_cast< vital::object_track_state* >( vital_ts.get() );

      if( ots )
      {
        vidtk_t->add_state( vital_to_vidtk( ots ) );
      }
    }
  }

  if( image_data )
  {
    input_image = vxl::image_container::vital_to_vxl( image_data->get_image() );
>>>>>>> 5720cca7
  }

  // Run algorithm
  d->m_process.set_source_image( input_image );
  d->m_process.set_source_timestamp( input_ts );
  d->m_process.set_source_tracks( input_tracks );

  if( !image_data )
  {
    d->m_process.flush();
  }
  else if( !d->m_process.step() )
  {
<<<<<<< HEAD

=======
    throw std::runtime_error( "Unable to step burnout descriptor process" );
>>>>>>> 5720cca7
  }

  // Convert outputs to kwiver vital types
  vital::track_descriptor_set_sptr output( new vital::track_descriptor_set() );
  vidtk::raw_descriptor::vector_t computed_desc = d->m_process.descriptors();

  VITAL_FOREACH( auto vidtk_d, computed_desc )
  {
<<<<<<< HEAD
    vital::track_descriptor_sptr vital_d = vital::track_descriptor::create( "test" );
    output->push_back( vital_d );
  }

=======
    vital::track_descriptor_sptr vital_d =
      vital::track_descriptor::create( vidtk_d->get_type() );

    auto vidtk_rd = vidtk_d->get_features();

    if( vidtk_rd.empty() )
    {
      continue;
    }

    vital::track_descriptor::descriptor_data_sptr vital_rd(
      new vital::track_descriptor::descriptor_data_t(
        vidtk_rd.size(), &vidtk_rd[0] ) );

    vital_d->set_descriptor( vital_rd );

    VITAL_FOREACH( auto id, vidtk_d->get_track_ids() )
    {
      vital_d->add_track_id( id );
    }

    VITAL_FOREACH( auto hist_ent, vidtk_d->get_history() )
    {
      vital::track_descriptor::history_entry vital_ent(
        vidtk_to_vital( hist_ent.get_timestamp() ),
        vidtk_to_vital( hist_ent.get_image_location() ),
        vidtk_to_vital( hist_ent.get_world_location() ) );

      vital_d->add_history_entry( vital_ent );
    }

    output->push_back( vital_d );
  }

  return output;
#else
  // Generate simple dummy example output.
  // This function is used for testing GUIs, amongst other things.

  typedef vital::track_descriptor td;

  vital::track_descriptor_set_sptr output( new vital::track_descriptor_set() );
  vital::track_descriptor_sptr new_desc = td::create( "cnn_descriptor" );

  td::descriptor_data_sptr data( new td::descriptor_data_t( 100 ) );

  for( unsigned i = 0; i < 100; i++ )
  {
    (data->raw_data())[i] = static_cast<double>( i );
  }

  new_desc->set_descriptor( data );

  td::history_entry::image_bbox_t region( 0, 0, image_data->width(), image_data->height() );
  td::history_entry hist_entry( vital::timestamp( 0, 0 ), region );
  new_desc->add_history_entry( hist_entry );

  output->push_back( new_desc );
>>>>>>> 5720cca7
  return output;
#endif
}


} } } // end namespace<|MERGE_RESOLUTION|>--- conflicted
+++ resolved
@@ -34,11 +34,8 @@
 #include <sstream>
 #include <exception>
 
-<<<<<<< HEAD
-=======
 #include <arrows/vxl/image_container.h>
 
->>>>>>> 5720cca7
 #include <vital/exceptions.h>
 #include <vital/vital_foreach.h>
 
@@ -49,10 +46,6 @@
 namespace arrows {
 namespace burnout {
 
-<<<<<<< HEAD
-#define DUMMY_OUTPUT 1
-=======
->>>>>>> 5720cca7
 
 // ==================================================================================
 class burnout_track_descriptors::priv
@@ -151,39 +144,6 @@
 
 
 // ----------------------------------------------------------------------------------
-<<<<<<< HEAD
-vital::track_descriptor_set_sptr
-burnout_track_descriptors
-::compute( vital::image_container_sptr image_data,
-           vital::object_track_set_sptr tracks )
-{
-#ifdef DUMMY_OUTPUT
-  typedef vital::track_descriptor td;
-
-  vital::track_descriptor_set_sptr output( new vital::track_descriptor_set() );
-  vital::track_descriptor_sptr new_desc = td::create( "cnn_descriptor" );
-
-  td::descriptor_data_sptr_t data( new td::descriptor_data_t( 100 ) );
-
-  for( unsigned i = 0; i < 100; i++ )
-  {
-    (data->raw_data())[i] = static_cast<double>( i );
-  }
-
-  new_desc->set_descriptor( data );
-
-  td::history_entry::image_bbox_t region( 0, 0, image_data->width(), image_data->height() );
-  td::history_entry hist_entry( vital::timestamp( 0, 0 ), region );
-  new_desc->add_history_entry( hist_entry );
-
-  output->push_back( new_desc );
-  return output;
-#else
-  // Convert inputs to vidtk style inputs
-  vil_image_view< vxl_byte > input_image;
-  vidtk::timestamp input_ts;
-  std::vector<vidtk::track_sptr> input_tracks;
-=======
 vidtk::timestamp
 vital_to_vidtk( vital::timestamp ts )
 {
@@ -249,14 +209,10 @@
   vidtk::timestamp input_ts = vital_to_vidtk( ts );
   vil_image_view< vxl_byte > input_image;
   std::vector< vidtk::track_sptr > input_tracks;
->>>>>>> 5720cca7
 
   VITAL_FOREACH( auto vital_t, tracks->tracks() )
   {
     vidtk::track_sptr vidtk_t( new vidtk::track() );
-<<<<<<< HEAD
-    // TODO: Conversion
-=======
 
     vidtk_t->set_id( vital_t->id() );
 
@@ -275,7 +231,6 @@
   if( image_data )
   {
     input_image = vxl::image_container::vital_to_vxl( image_data->get_image() );
->>>>>>> 5720cca7
   }
 
   // Run algorithm
@@ -289,11 +244,7 @@
   }
   else if( !d->m_process.step() )
   {
-<<<<<<< HEAD
-
-=======
     throw std::runtime_error( "Unable to step burnout descriptor process" );
->>>>>>> 5720cca7
   }
 
   // Convert outputs to kwiver vital types
@@ -302,12 +253,6 @@
 
   VITAL_FOREACH( auto vidtk_d, computed_desc )
   {
-<<<<<<< HEAD
-    vital::track_descriptor_sptr vital_d = vital::track_descriptor::create( "test" );
-    output->push_back( vital_d );
-  }
-
-=======
     vital::track_descriptor_sptr vital_d =
       vital::track_descriptor::create( vidtk_d->get_type() );
 
@@ -366,7 +311,6 @@
   new_desc->add_history_entry( hist_entry );
 
   output->push_back( new_desc );
->>>>>>> 5720cca7
   return output;
 #endif
 }
