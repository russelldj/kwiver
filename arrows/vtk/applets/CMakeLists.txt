--- conflicted
+++ resolved
@@ -6,20 +6,14 @@
   register_applets.cxx
 
   color_mesh.cxx
-<<<<<<< HEAD
   estimate_depth.cxx
-=======
   fuse_depth.cxx
->>>>>>> 2b3df763
   )
 
 set( headers
   color_mesh.h
-<<<<<<< HEAD
   estimate_depth.h
-=======
   fuse_depth.h
->>>>>>> 2b3df763
   )
 
 if(NOT KWIVER_ENABLE_MVG)
