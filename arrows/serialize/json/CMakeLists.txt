--- conflicted
+++ resolved
@@ -4,18 +4,11 @@
 include_directories( ${ZLIB_INCLUDE_DIRS} )
 
 set( headers_public
-
   bounding_box.h
   detected_object.h
   detected_object_set.h
   detected_object_type.h
   image.h
-<<<<<<< HEAD
-  load_save.h
-  metadata.h
-  string.h
-  timestamp.h
-=======
   metadata.h
   object_track_set.h
   object_track_state.h
@@ -24,7 +17,6 @@
   track.h
   track_set.h
   track_state.h
->>>>>>> 013b69ab
   )
 
 set( private_headers
@@ -43,20 +35,6 @@
   load_save.cxx
   load_save_metadata.cxx
   metadata.cxx
-<<<<<<< HEAD
-  string.cxx
-  timestamp.cxx
-  )
-
-kwiver_add_library( kwiver_serialize_json
-  ${headers_public}
-  ${sources}
-  )
-
-target_link_libraries( kwiver_serialize_json
-  PUBLIC               vital_algo
-  PRIVATE              ${ZLIB_LIBRARIES}
-=======
   object_track_set.cxx
   object_track_state.cxx
   string.cxx
@@ -64,7 +42,6 @@
   track.cxx
   track_set.cxx
   track_state.cxx
->>>>>>> 013b69ab
   )
 
 kwiver_install_headers(
