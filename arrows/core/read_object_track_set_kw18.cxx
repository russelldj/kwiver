--- conflicted
+++ resolved
@@ -283,13 +283,8 @@
       std::make_shared< vital::detected_object >( bbox, conf );
 
     // Create new object track state
-    // TODO Write/read proper timestamp?
     vital::track_state_sptr ots =
-<<<<<<< HEAD
-      std::make_shared< vital::object_track_state >( frame_index, 0, det );
-=======
       std::make_shared< vital::object_track_state >( frame_index, frame_time, det );
->>>>>>> 0013f71b
 
     // Assign object track state to track
     vital::track_sptr trk;
