# Build / Install Plugin containing core algorithm implementations

set( plugin_core_headers
  class_probablity_filter.h
  close_loops_bad_frames_only.h
  close_loops_exhaustive.h
  close_loops_keyframe.h
  close_loops_multi_method.h
  compute_ref_homography_core.h
  convert_image_bypass.h
  detected_object_set_input_kw18.h
  detected_object_set_output_kw18.h
  detected_object_set_input_csv.h
  detected_object_set_output_csv.h
  dynamic_config_none.h
  estimate_canonical_transform.h
  feature_descriptor_io.h
  filter_features_magnitude.h
  filter_tracks.h
  hierarchical_bundle_adjust.h
  initialize_cameras_landmarks.h
  match_features_fundamental_matrix.h
  match_features_homography.h
<<<<<<< HEAD
  merge_tracks.h
  register_algorithms.h
=======
>>>>>>> f3cda1ec
  track_features_core.h
  transform.h
  triangulate_landmarks.h
  video_input_filter.h
  video_input_image_list.h
  video_input_pos.h
  video_input_split.h

  epipolar_geometry.h
  interpolate_camera.h
  match_features_homography.h
  match_matrix.h
  metrics.h
  projected_track_set.h
  track_features_core.h
  transform.h
  triangulate.h
  triangulate_landmarks.h
  )
kwiver_install_headers(
  SUBDIR     arrows/core
  ${plugin_core_headers}
  )
kwiver_install_headers(
  ${CMAKE_CURRENT_BINARY_DIR}/kwiver_algo_core_export.h
  NOPATH   SUBDIR     arrows/core
  )

set( plugin_core_sources
  class_probablity_filter.cxx
  close_loops_bad_frames_only.cxx
  close_loops_exhaustive.cxx
  close_loops_keyframe.cxx
  close_loops_multi_method.cxx
  compute_ref_homography_core.cxx
  convert_image_bypass.cxx
  detected_object_set_input_kw18.cxx
  detected_object_set_output_kw18.cxx
  detected_object_set_input_csv.cxx
  detected_object_set_output_csv.cxx
  dynamic_config_none.cxx
  estimate_canonical_transform.cxx
  feature_descriptor_io.cxx
  filter_features_magnitude.cxx
  filter_tracks.cxx
  hierarchical_bundle_adjust.cxx
  initialize_cameras_landmarks.cxx
  match_features_fundamental_matrix.cxx
  match_features_homography.cxx
<<<<<<< HEAD
  merge_tracks.cxx
  register_algorithms.cxx
=======
>>>>>>> f3cda1ec
  track_features_core.cxx
  transform.cxx
  triangulate_landmarks.cxx
  video_input_filter.cxx
  video_input_image_list.cxx
  video_input_pos.cxx
  video_input_split.cxx

  epipolar_geometry.cxx
  interpolate_camera.cxx
  match_features_homography.cxx
  match_matrix.cxx
  metrics.cxx
  projected_track_set.cxx
  track_features_core.cxx
  transform.cxx
  triangulate.cxx
  triangulate_landmarks.cxx
  )

# Address MSVC fatal error C1128:
# number of sections exceeded object file format limit
if(MSVC)
  set_source_files_properties(
    triangulate.cxx
    PROPERTIES COMPILE_FLAGS "/bigobj"
    )
endif()

kwiver_add_library( kwiver_algo_core
  ${plugin_core_headers}
  ${plugin_core_sources}
  )

target_link_libraries( kwiver_algo_core
  PUBLIC               vital_algo
  PRIVATE              kwiversys
                       vital_video_metadata
  )

algorithms_create_plugin( kwiver_algo_core
  register_algorithms.cxx
  )

if (KWIVER_ENABLE_TESTS)
  add_subdirectory(tests)
endif()<|MERGE_RESOLUTION|>--- conflicted
+++ resolved
@@ -21,11 +21,7 @@
   initialize_cameras_landmarks.h
   match_features_fundamental_matrix.h
   match_features_homography.h
-<<<<<<< HEAD
   merge_tracks.h
-  register_algorithms.h
-=======
->>>>>>> f3cda1ec
   track_features_core.h
   transform.h
   triangulate_landmarks.h
@@ -75,11 +71,7 @@
   initialize_cameras_landmarks.cxx
   match_features_fundamental_matrix.cxx
   match_features_homography.cxx
-<<<<<<< HEAD
   merge_tracks.cxx
-  register_algorithms.cxx
-=======
->>>>>>> f3cda1ec
   track_features_core.cxx
   transform.cxx
   triangulate_landmarks.cxx
