# Build / Install Plugin containing core algorithm implementations

set( plugin_core_headers
  associate_detections_to_tracks_threshold.h
  class_probablity_filter.h
  close_loops_appearance_indexed.h
  close_loops_bad_frames_only.h
  close_loops_exhaustive.h
  close_loops_keyframe.h
  close_loops_multi_method.h
  compute_association_matrix_from_features.h
  compute_ref_homography_core.h
  convert_image_bypass.h
  detected_object_set_input_kw18.h
  detected_object_set_output_kw18.h
  detected_object_set_input_csv.h
  detected_object_set_output_csv.h
  dynamic_config_none.h
  estimate_canonical_transform.h
  example_detector.h
  feature_descriptor_io.h
  filter_features_magnitude.h
  formulate_query_core.h
  filter_features_scale.h
  filter_tracks.h
  hierarchical_bundle_adjust.h
  initialize_cameras_landmarks.h
<<<<<<< HEAD
  keyframe_selector_basic.h
=======
  initialize_object_tracks_threshold.h
>>>>>>> 1a43f876
  match_features_fundamental_matrix.h
  match_features_homography.h
  match_tracks.h
<<<<<<< HEAD
  track_features_augment_keyframes.h
=======
  read_object_track_set_kw18.h
  read_track_descriptor_set_csv.h
>>>>>>> 1a43f876
  track_features_core.h
  transform.h
  triangulate_landmarks.h
  video_input_filter.h
  video_input_image_list.h
  video_input_pos.h
  video_input_split.h
  write_object_track_set_kw18.h
  write_track_descriptor_set_csv.h

  epipolar_geometry.h
  interpolate_camera.h
  interpolate_track_spline.h
  match_features_homography.h
  match_matrix.h
  metrics.h
  projected_track_set.h
  track_features_core.h
  track_set_impl.h
  transform.h
  triangulate.h
  triangulate_landmarks.h
  )

kwiver_install_headers(
  SUBDIR     arrows/core
  ${plugin_core_headers}
  )

kwiver_install_headers(
  ${CMAKE_CURRENT_BINARY_DIR}/kwiver_algo_core_export.h
  NOPATH   SUBDIR     arrows/core
  )

set( plugin_core_sources
  associate_detections_to_tracks_threshold.cxx
  class_probablity_filter.cxx
  close_loops_appearance_indexed.cxx
  close_loops_bad_frames_only.cxx
  close_loops_exhaustive.cxx
  close_loops_keyframe.cxx
  close_loops_multi_method.cxx
  compute_association_matrix_from_features.cxx
  compute_ref_homography_core.cxx
  convert_image_bypass.cxx
  detected_object_set_input_kw18.cxx
  detected_object_set_output_kw18.cxx
  detected_object_set_input_csv.cxx
  detected_object_set_output_csv.cxx
  dynamic_config_none.cxx
  estimate_canonical_transform.cxx
  example_detector.cxx
  feature_descriptor_io.cxx
  filter_features_magnitude.cxx
  formulate_query_core.cxx
  filter_features_scale.cxx
  filter_tracks.cxx
  hierarchical_bundle_adjust.cxx
  initialize_cameras_landmarks.cxx
<<<<<<< HEAD
  keyframe_selector_basic.cxx
=======
  initialize_object_tracks_threshold.cxx
>>>>>>> 1a43f876
  match_features_fundamental_matrix.cxx
  match_features_homography.cxx
  match_tracks.cxx
<<<<<<< HEAD
  track_features_augment_keyframes.cxx
=======
  read_object_track_set_kw18.cxx
  read_track_descriptor_set_csv.cxx
>>>>>>> 1a43f876
  track_features_core.cxx
  transform.cxx
  triangulate_landmarks.cxx
  video_input_filter.cxx
  video_input_image_list.cxx
  video_input_pos.cxx
  video_input_split.cxx
  write_object_track_set_kw18.cxx
  write_track_descriptor_set_csv.cxx

  epipolar_geometry.cxx
  interpolate_camera.cxx
  interpolate_track_spline.cxx
  match_features_homography.cxx
  match_matrix.cxx
  metrics.cxx
  projected_track_set.cxx
  track_features_core.cxx
  track_set_impl.cxx
  transform.cxx
  triangulate.cxx
  triangulate_landmarks.cxx
  )

# Address MSVC fatal error C1128:
# number of sections exceeded object file format limit
if(MSVC)
  set_source_files_properties(
    triangulate.cxx
    PROPERTIES COMPILE_FLAGS "/bigobj"
    )
endif()

kwiver_add_library( kwiver_algo_core
  ${plugin_core_headers}
  ${plugin_core_sources}
  )

target_link_libraries( kwiver_algo_core
  PUBLIC               vital_algo
  PRIVATE              kwiversys
                       vital_config
  )

algorithms_create_plugin( kwiver_algo_core
  register_algorithms.cxx
  )

if (KWIVER_ENABLE_TESTS)
  add_subdirectory(tests)
endif()<|MERGE_RESOLUTION|>--- conflicted
+++ resolved
@@ -25,20 +25,14 @@
   filter_tracks.h
   hierarchical_bundle_adjust.h
   initialize_cameras_landmarks.h
-<<<<<<< HEAD
+  initialize_object_tracks_threshold.h
   keyframe_selector_basic.h
-=======
-  initialize_object_tracks_threshold.h
->>>>>>> 1a43f876
   match_features_fundamental_matrix.h
   match_features_homography.h
   match_tracks.h
-<<<<<<< HEAD
-  track_features_augment_keyframes.h
-=======
   read_object_track_set_kw18.h
   read_track_descriptor_set_csv.h
->>>>>>> 1a43f876
+  track_features_augment_keyframes.h
   track_features_core.h
   transform.h
   triangulate_landmarks.h
@@ -98,20 +92,14 @@
   filter_tracks.cxx
   hierarchical_bundle_adjust.cxx
   initialize_cameras_landmarks.cxx
-<<<<<<< HEAD
+  initialize_object_tracks_threshold.cxx
   keyframe_selector_basic.cxx
-=======
-  initialize_object_tracks_threshold.cxx
->>>>>>> 1a43f876
   match_features_fundamental_matrix.cxx
   match_features_homography.cxx
   match_tracks.cxx
-<<<<<<< HEAD
-  track_features_augment_keyframes.cxx
-=======
   read_object_track_set_kw18.cxx
   read_track_descriptor_set_csv.cxx
->>>>>>> 1a43f876
+  track_features_augment_keyframes.cxx
   track_features_core.cxx
   transform.cxx
   triangulate_landmarks.cxx
