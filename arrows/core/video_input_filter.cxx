--- conflicted
+++ resolved
@@ -329,7 +329,6 @@
     return d->d_video_input->frame_metadata();
   }
   return kwiver::vital::metadata_vector();
-<<<<<<< HEAD
 }
 
 kwiver::vital::metadata_map_sptr
@@ -353,8 +352,6 @@
   }
 
   return std::make_shared<kwiver::vital::simple_metadata_map>(output_map);
-=======
->>>>>>> c575db28
 }
 
 } } }     // end namespace