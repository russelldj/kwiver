--- conflicted
+++ resolved
@@ -136,14 +136,10 @@
     ++num_frames;
     EXPECT_EQ( num_frames, ts.get_frame() )
       << "Frame numbers should be sequential";
-<<<<<<< HEAD
     EXPECT_EQ( ts.get_frame(), decode_barcode(*img) )
       << "Frame number should match barcode in frame image";
-=======
-
     EXPECT_EQ( ts.get_time_usec(), viil.frame_timestamp().get_time_usec() );
     EXPECT_EQ( ts.get_frame(), viil.frame_timestamp().get_frame() );
->>>>>>> cb3daaba
   }
   EXPECT_EQ( num_expected_frames, num_frames );
   EXPECT_EQ( num_expected_frames, viil.num_frames() );
