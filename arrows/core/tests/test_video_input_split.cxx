--- conflicted
+++ resolved
@@ -34,11 +34,6 @@
  */
 
 #include <test_gtest.h>
-<<<<<<< HEAD
-=======
-
-#include "dummy_image_io.h"
->>>>>>> b633bc82
 
 #include <arrows/core/video_input_split.h>
 #include <vital/algo/algorithm_factory.h>
@@ -50,7 +45,6 @@
 #include <fstream>
 #include <iostream>
 
-<<<<<<< HEAD
 #include "barcode_decode.h"
 #include "seek_frame_common.h"
 
@@ -61,28 +55,15 @@
 static int num_expected_frames = 50;
 static std::string list_file_name = "frame_list.txt";
 
-=======
-kwiver::vital::path_t g_data_dir;
-
-namespace algo = kwiver::vital::algo;
-namespace kac = kwiver::arrows::core;
-
->>>>>>> b633bc82
 // ----------------------------------------------------------------------------
 int
 main(int argc, char* argv[])
 {
   ::testing::InitGoogleTest( &argc, argv );
   TEST_LOAD_PLUGINS();
-<<<<<<< HEAD
 
   GET_ARG(1, g_data_dir);
 
-=======
-
-  GET_ARG(1, g_data_dir);
-
->>>>>>> b633bc82
   return RUN_ALL_TESTS();
 }
 
@@ -100,13 +81,8 @@
 
 // ----------------------------------------------------------------------------
 static
-<<<<<<< HEAD
 bool
 set_config(kwiver::vital::config_block_sptr config, std::string const& data_dir)
-=======
-kwiver::vital::config_block_sptr
-make_config(std::string const& data_dir)
->>>>>>> b633bc82
 {
   config->set_value( "image_source:type", "image_list" );
   if ( kwiver::vital::has_algorithm_impl_name( "image_io", "ocv" ) )
@@ -165,9 +141,10 @@
     ++num_frames;
     EXPECT_EQ( num_frames, ts.get_frame() )
       << "Frame numbers should be sequential";
-<<<<<<< HEAD
     EXPECT_EQ( ts.get_frame(), decode_barcode(*img) )
       << "Frame number should match barcode in frame image";
+    EXPECT_EQ( ts.get_time_usec(), vis.frame_timestamp().get_time_usec() );
+    EXPECT_EQ( ts.get_frame(), vis.frame_timestamp().get_frame() );
   }
   EXPECT_EQ( num_expected_frames, num_frames );
   EXPECT_EQ( num_expected_frames, vis.num_frames() );
@@ -199,17 +176,6 @@
 }
 
 TEST_F(video_input_split, metadata_map)
-=======
-
-    EXPECT_EQ( ts.get_time_usec(), vis.frame_timestamp().get_time_usec() );
-    EXPECT_EQ( ts.get_frame(), vis.frame_timestamp().get_frame() );
-  }
-  EXPECT_EQ( 5, num_frames );
-}
-
-// ----------------------------------------------------------------------------
-TEST_F(video_input_split, test_capabilities)
->>>>>>> b633bc82
 {
   // make config block
   auto config = kwiver::vital::config_block::empty_config();
