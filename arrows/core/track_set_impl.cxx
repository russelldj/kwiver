/*ckwg +29
 * Copyright 2017-2019 by Kitware, Inc.
 * All rights reserved.
 *
 * Redistribution and use in source and binary forms, with or without
 * modification, are permitted provided that the following conditions are met:
 *
 *  * Redistributions of source code must retain the above copyright notice,
 *    this list of conditions and the following disclaimer.
 *
 *  * Redistributions in binary form must reproduce the above copyright notice,
 *    this list of conditions and the following disclaimer in the documentation
 *    and/or other materials provided with the distribution.
 *
 *  * Neither name of Kitware, Inc. nor the names of any contributors may be used
 *    to endorse or promote products derived from this software without specific
 *    prior written permission.
 *
 * THIS SOFTWARE IS PROVIDED BY THE COPYRIGHT HOLDERS AND CONTRIBUTORS ``AS IS''
 * AND ANY EXPRESS OR IMPLIED WARRANTIES, INCLUDING, BUT NOT LIMITED TO, THE
 * IMPLIED WARRANTIES OF MERCHANTABILITY AND FITNESS FOR A PARTICULAR PURPOSE
 * ARE DISCLAIMED. IN NO EVENT SHALL THE AUTHORS OR CONTRIBUTORS BE LIABLE FOR
 * ANY DIRECT, INDIRECT, INCIDENTAL, SPECIAL, EXEMPLARY, OR CONSEQUENTIAL
 * DAMAGES (INCLUDING, BUT NOT LIMITED TO, PROCUREMENT OF SUBSTITUTE GOODS OR
 * SERVICES; LOSS OF USE, DATA, OR PROFITS; OR BUSINESS INTERRUPTION) HOWEVER
 * CAUSED AND ON ANY THEORY OF LIABILITY, WHETHER IN CONTRACT, STRICT LIABILITY,
 * OR TORT (INCLUDING NEGLIGENCE OR OTHERWISE) ARISING IN ANY WAY OUT OF THE USE
 * OF THIS SOFTWARE, EVEN IF ADVISED OF THE POSSIBILITY OF SUCH DAMAGE.
 */

/**
 * \file
 * \brief Implementation of customized track set implementations
 */

#include "track_set_impl.h"

#include <algorithm>
#include <iterator>
#include <limits>

namespace kwiver {
namespace arrows {
namespace core {

using namespace kwiver::vital;

frame_index_track_set_impl
::frame_index_track_set_impl()
{
}


/// Constructor from a vector of tracks
frame_index_track_set_impl
::frame_index_track_set_impl( const std::vector< track_sptr >& tracks )
{
  for (auto const &t : tracks)
  {
<<<<<<< HEAD
    all_tracks_.insert(std::make_pair(t->id(), t));
=======
    if (t)
    {
      all_tracks_.insert(std::make_pair(t->id(), t));
    }
>>>>>>> 73221e74
  }
}

/// Populate frame_map_ with data from all_tracks_
void
frame_index_track_set_impl
::populate_frame_map() const
{
  frame_map_.clear();
  for(auto const& track : all_tracks_)
  {
    for(auto const& ts : *track.second)
    {
      frame_map_[ts->frame()].insert(ts);
    }
  }
}


/// Populate frame_map_ only if it is empty
void
frame_index_track_set_impl
::populate_frame_map_on_demand() const
{
  if(frame_map_.empty() && !all_tracks_.empty())
  {
    populate_frame_map();
  }
}


/// Return the number of tracks in the set
size_t
frame_index_track_set_impl
::size() const
{
  return this->all_tracks_.size();
}


/// Return whether or not there are any tracks in the set
bool
frame_index_track_set_impl
::empty() const
{
  return this->all_tracks_.empty();
}


/// Return true if the set contains a specific track
bool
frame_index_track_set_impl
::contains( vital::track_sptr t ) const
{
<<<<<<< HEAD
  return all_tracks_.find(t->id()) != all_tracks_.end();
=======
  if (!t)
  {
    return false;
  }
  auto itr = all_tracks_.find(t->id());
  return itr != all_tracks_.end() && itr->second == t;
>>>>>>> 73221e74
}


/// Assign a vector of track shared pointers to this container
void
frame_index_track_set_impl
::set_tracks( std::vector< vital::track_sptr > const& tracks )
{
  all_tracks_.clear();

  for (auto const &t : tracks)
  {
<<<<<<< HEAD
    all_tracks_.insert(std::make_pair( t->id(), t));
=======
    if (t)
    {
      all_tracks_.insert(std::make_pair( t->id(), t));
    }
>>>>>>> 73221e74
  }

  frame_map_.clear();
}


/// Insert a track shared pointer into this container
void
frame_index_track_set_impl
::insert( vital::track_sptr t )
{
<<<<<<< HEAD
=======
  if (!t)
  {
    return;
  }
>>>>>>> 73221e74
  all_tracks_.insert(std::make_pair(t->id(), t));

  if (!frame_map_.empty())
  {
    // update the frame map with the new track
    for (auto const& ts : *t)
    {
      frame_map_[ts->frame()].insert(ts);
    }
  }
}


/// Notify the container that a new state has been added to an existing track
void
frame_index_track_set_impl
::notify_new_state( vital::track_state_sptr ts )
{
  if (!frame_map_.empty())
  {
    // update the frame map with the new state
    frame_map_[ts->frame()].insert(ts);
  }
}

/// Notify the container that a state has been removed from an existing track
void
frame_index_track_set_impl
::notify_removed_state(vital::track_state_sptr ts)
{
  if (frame_map_.empty())
  {
    return;
  }

  auto fn = ts->frame();
  auto fm_it = frame_map_.find(fn);
  if (fm_it == frame_map_.end())
  {
    return;
  }

  auto &ts_set = fm_it->second;
  auto ts_it = ts_set.find(ts);
  if (ts_it != ts_set.end())
  {
    ts_set.erase(ts_it);
  }

  if (fm_it->second.empty())
  {
    //no track states for this frame so remove the frame from the map
    frame_map_.erase(fm_it);
  }
}


/// Remove a track from the set and return true if successful
bool
frame_index_track_set_impl
::remove( vital::track_sptr t )
{
<<<<<<< HEAD
  auto itr = all_tracks_.find(t->id());
  if ( itr == all_tracks_.end() )
=======
  if (!t)
  {
    return false;
  }
  auto itr = all_tracks_.find(t->id());
  if ( itr == all_tracks_.end() || itr->second != t )
>>>>>>> 73221e74
  {
    return false;
  }
  all_tracks_.erase(itr);

  if (!frame_map_.empty())
  {
    // remove from the frame map
    for (auto const& ts : *t)
    {
      frame_map_[ts->frame()].erase(ts);
      if (frame_map_[ts->frame()].empty())
      { // There are not track states in the frame map.  So remove the frame's
        // entry from the frame map.
        frame_map_.erase(ts->frame());
      }
    }
  }

  return true;
}


/// Return a vector of track shared pointers
std::vector< track_sptr >
frame_index_track_set_impl
::tracks() const
{
  std::vector<track_sptr> tks(all_tracks_.size());
  size_t i = 0;
  for (auto const &t : all_tracks_)
  {
    tks[i++] = t.second;
  }
  return tks;
}


/// Return the set of all frame IDs covered by these tracks
std::set<frame_id_t>
frame_index_track_set_impl
::all_frame_ids() const
{
  // populate the frame map if empty
  populate_frame_map_on_demand();

  std::set<frame_id_t> ids;
  // extract all the keys from frame_map_
  for(auto const& fmi : frame_map_)
  {
    ids.insert(fmi.first);
  }
  return ids;
}


/// Return the set of all track IDs in this track set
std::set<track_id_t>
frame_index_track_set_impl
::all_track_ids() const
{
  std::set<track_id_t> ids;
  for( auto const& t : all_tracks_)
  {
    ids.insert(t.first);
  }
  return ids;
}


/// Return the last (largest) frame number containing tracks
frame_id_t
frame_index_track_set_impl
::last_frame() const
{
  if( frame_map_.empty() )
  {
    return track_set_implementation::last_frame();
  }
  return frame_map_.rbegin()->first;
}


/// Return the first (smallest) frame number containing tracks
frame_id_t
frame_index_track_set_impl
::first_frame() const
{
  if( frame_map_.empty() )
  {
    return track_set_implementation::first_frame();
  }
  return frame_map_.begin()->first;
}


/// Return the track in the set with the specified id.
track_sptr const
frame_index_track_set_impl
::get_track(track_id_t tid) const
{
  auto t_it = all_tracks_.find(tid);
  if (t_it != all_tracks_.end())
  {
    return t_it->second;
  }


  return track_sptr();
}

/// Return all tracks active on a frame.
std::vector< track_sptr >
frame_index_track_set_impl
::active_tracks(frame_id_t offset) const
{
  // populate the frame map if empty
  populate_frame_map_on_demand();

  std::vector<track_sptr> active_tracks;
  frame_id_t frame_number = offset_to_frame(offset);
  auto const& map_itr = frame_map_.find(frame_number);
  if( map_itr != frame_map_.end() )
  {
    auto &track_set = map_itr->second;
    active_tracks.reserve(track_set.size());
    for( auto const& ts : track_set)
    {
      active_tracks.push_back(ts->track());
    }
  }
  return active_tracks;
}


/// Return all tracks not active on a frame.
std::vector< track_sptr >
frame_index_track_set_impl
::inactive_tracks(frame_id_t offset) const
{
  std::vector<track_sptr> inactive_tracks;
  frame_id_t frame_number = offset_to_frame(offset);
  // TODO consider computing this as a set difference between all_tracks_
  // and active_tracks()
  for( auto const& t : all_tracks_)
  {
    if( t.second->find(frame_number) == t.second->end() )
    {
      inactive_tracks.push_back(t.second);
    }
  }
  return inactive_tracks;
}


/// Return all new tracks on a given frame.
std::vector< track_sptr >
frame_index_track_set_impl
::new_tracks(frame_id_t offset) const
{
  // populate the frame map if empty
  populate_frame_map_on_demand();

  std::vector<track_sptr> new_tracks;
  frame_id_t frame_number = offset_to_frame(offset);
  auto const& map_itr = frame_map_.find(frame_number);
  if( map_itr != frame_map_.end() )
  {
    for( auto const& ts : map_itr->second )
    {
      auto t = ts->track();
      if( t->first_frame() == frame_number )
      {
        new_tracks.push_back(ts->track());
      }
    }
  }
  return new_tracks;
}


/// Return all terminated tracks on a given frame.
std::vector< track_sptr >
frame_index_track_set_impl
::terminated_tracks(frame_id_t offset) const
{
  // populate the frame map if empty
  populate_frame_map_on_demand();

  std::vector<track_sptr> terminated_tracks;
  frame_id_t frame_number = offset_to_frame(offset);
  auto const& map_itr = frame_map_.find(frame_number);
  if( map_itr != frame_map_.end() )
  {
    for( auto const& ts : map_itr->second )
    {
      auto t = ts->track();
      if( t->last_frame() == frame_number )
      {
        terminated_tracks.push_back(ts->track());
      }
    }
  }
  return terminated_tracks;
}

bool track_less(const track_sptr &t1, const track_sptr &t2)
{
  return t1->id() < t2->id();
}

/// Return the percentage of tracks successfully tracked to the next frame.
double
frame_index_track_set_impl
::percentage_tracked(frame_id_t offset1, frame_id_t offset2) const
{
  // populate the frame map if empty
  populate_frame_map_on_demand();

  std::vector<track_sptr> tracks1 = this->active_tracks(offset1);
  std::sort(tracks1.begin(), tracks1.end(), track_less);
  std::vector<track_sptr> tracks2 = this->active_tracks(offset2);
  std::sort(tracks2.begin(), tracks2.end(), track_less);

  std::vector<track_sptr> isect_tracks;
  std::set_intersection(tracks1.begin(), tracks1.end(),
                        tracks2.begin(), tracks2.end(),
                        std::back_inserter(isect_tracks), track_less);

  std::vector<track_sptr> union_tracks;
  std::set_union(tracks1.begin(), tracks1.end(),
                 tracks2.begin(), tracks2.end(),
                 std::back_inserter(union_tracks), track_less);

  if( union_tracks.empty() )
  {
    return 0.0;
  }
  return static_cast<double>(isect_tracks.size()) / union_tracks.size();
}


/// Return a vector of state data corresponding to the tracks on the given frame.
std::vector<track_state_sptr>
frame_index_track_set_impl
::frame_states( frame_id_t offset ) const
{
  // populate the frame map if empty
  populate_frame_map_on_demand();

  std::vector<track_state_sptr> vdata;
  frame_id_t frame_number = offset_to_frame(offset);
  auto const& map_itr = frame_map_.find(frame_number);
  if( map_itr != frame_map_.end() )
  {
    for( auto const& ts : map_itr->second )
    {
      vdata.push_back(ts);
    }
  }
  return vdata;
}

/// Return the additional data associated with all tracks on the given frame
track_set_frame_data_sptr
frame_index_track_set_impl
::frame_data( frame_id_t offset ) const
{
  frame_id_t frame_number = offset_to_frame(offset);
  auto itr = frame_data_.find(frame_number);
  if ( itr != frame_data_.end() )
  {
    return itr->second;
  }
  return nullptr;
}

/// Removes the frame data for the frame offset
bool
frame_index_track_set_impl
::remove_frame_data(frame_id_t offset)
{
  frame_id_t frame_number = offset_to_frame(offset);
  auto itr = frame_data_.find(frame_number);
  if (itr != frame_data_.end())
  {
    frame_data_.erase(itr);
    return true;
  }
  return false;
}


/// Set additional data associated with all tracks on the given frame
bool
frame_index_track_set_impl
::set_frame_data( track_set_frame_data_sptr data,
                  frame_id_t offset )
{
  frame_id_t frame_number = offset_to_frame(offset);
  if ( !data )
  {
    // remove the data on the specified frame
    auto itr = frame_data_.find(frame_number);
    if ( itr == frame_data_.end() )
    {
      return false;
    }
    frame_data_.erase(itr);
  }
  else
  {
    frame_data_[frame_number] = data;
  }
  return true;
}


track_set_implementation_uptr
frame_index_track_set_impl
::clone() const
{
  std::unique_ptr<frame_index_track_set_impl> the_clone =
    std::unique_ptr<frame_index_track_set_impl>(new frame_index_track_set_impl());

  // clone the track data
  for (auto trk : all_tracks_)
  {
    the_clone->all_tracks_.insert(std::make_pair(trk.first,trk.second->clone()));
  }

  // clone the frame data
  for (auto fd : frame_data_)
  {
    if (fd.second)
    {
      the_clone->frame_data_[fd.first] = fd.second->clone();
    }
  }

  return std::unique_ptr<track_set_implementation>(static_cast<track_set_implementation*>(the_clone.release()));
}


} // end namespace core
} // end namespace arrows
} // end namespace kwiver<|MERGE_RESOLUTION|>--- conflicted
+++ resolved
@@ -57,14 +57,10 @@
 {
   for (auto const &t : tracks)
   {
-<<<<<<< HEAD
-    all_tracks_.insert(std::make_pair(t->id(), t));
-=======
     if (t)
     {
       all_tracks_.insert(std::make_pair(t->id(), t));
     }
->>>>>>> 73221e74
   }
 }
 
@@ -119,16 +115,12 @@
 frame_index_track_set_impl
 ::contains( vital::track_sptr t ) const
 {
-<<<<<<< HEAD
-  return all_tracks_.find(t->id()) != all_tracks_.end();
-=======
   if (!t)
   {
     return false;
   }
   auto itr = all_tracks_.find(t->id());
   return itr != all_tracks_.end() && itr->second == t;
->>>>>>> 73221e74
 }
 
 
@@ -141,14 +133,10 @@
 
   for (auto const &t : tracks)
   {
-<<<<<<< HEAD
-    all_tracks_.insert(std::make_pair( t->id(), t));
-=======
     if (t)
     {
       all_tracks_.insert(std::make_pair( t->id(), t));
     }
->>>>>>> 73221e74
   }
 
   frame_map_.clear();
@@ -160,13 +148,10 @@
 frame_index_track_set_impl
 ::insert( vital::track_sptr t )
 {
-<<<<<<< HEAD
-=======
   if (!t)
   {
     return;
   }
->>>>>>> 73221e74
   all_tracks_.insert(std::make_pair(t->id(), t));
 
   if (!frame_map_.empty())
@@ -229,17 +214,12 @@
 frame_index_track_set_impl
 ::remove( vital::track_sptr t )
 {
-<<<<<<< HEAD
-  auto itr = all_tracks_.find(t->id());
-  if ( itr == all_tracks_.end() )
-=======
   if (!t)
   {
     return false;
   }
   auto itr = all_tracks_.find(t->id());
   if ( itr == all_tracks_.end() || itr->second != t )
->>>>>>> 73221e74
   {
     return false;
   }
