/*ckwg +29
 * Copyright 2017 by Kitware, Inc.
 * All rights reserved.
 *
 * Redistribution and use in source and binary forms, with or without
 * modification, are permitted provided that the following conditions are met:
 *
 *  * Redistributions of source code must retain the above copyright notice,
 *    this list of conditions and the following disclaimer.
 *
 *  * Redistributions in binary form must reproduce the above copyright notice,
 *    this list of conditions and the following disclaimer in the documentation
 *    and/or other materials provided with the distribution.
 *
 *  * Neither name of Kitware, Inc. nor the names of any contributors may be used
 *    to endorse or promote products derived from this software without specific
 *    prior written permission.
 *
 * THIS SOFTWARE IS PROVIDED BY THE COPYRIGHT HOLDERS AND CONTRIBUTORS "AS IS"
 * AND ANY EXPRESS OR IMPLIED WARRANTIES, INCLUDING, BUT NOT LIMITED TO, THE
 * IMPLIED WARRANTIES OF MERCHANTABILITY AND FITNESS FOR A PARTICULAR PURPOSE
 * ARE DISCLAIMED. IN NO EVENT SHALL THE AUTHORS OR CONTRIBUTORS BE LIABLE FOR
 * ANY DIRECT, INDIRECT, INCIDENTAL, SPECIAL, EXEMPLARY, OR CONSEQUENTIAL
 * DAMAGES (INCLUDING, BUT NOT LIMITED TO, PROCUREMENT OF SUBSTITUTE GOODS OR
 * SERVICES; LOSS OF USE, DATA, OR PROFITS; OR BUSINESS INTERRUPTION) HOWEVER
 * CAUSED AND ON ANY THEORY OF LIABILITY, WHETHER IN CONTRACT, STRICT LIABILITY,
 * OR TORT (INCLUDING NEGLIGENCE OR OTHERWISE) ARISING IN ANY WAY OUT OF THE USE
 * OF THIS SOFTWARE, EVEN IF ADVISED OF THE POSSIBILITY OF SUCH DAMAGE.
 */

/**
 * \file
 * \brief Implementation of detected object set csv output
 */

#include "write_object_track_set_kw18.h"

#include <time.h>

#include <vital/vital_foreach.h>

namespace kwiver {
namespace arrows {
namespace core {

/// This format should only be used for tracks.
///
/// \li Column(s) 1: Track-id
/// \li Column(s) 2: Track-length (# of detections)
/// \li Column(s) 3: Frame-number (-1 if not available)
/// \li Column(s) 4-5: Tracking-plane-loc(x,y) (Could be same as World-loc)
/// \li Column(s) 6-7: Velocity(x,y)
/// \li Column(s) 8-9: Image-loc(x,y)
/// \li Column(s) 10-13: Img-bbox(TL_x,TL_y,BR_x,BR_y)
/// \li Column(s) 14: Area (0 - when not available)
/// \li Column(s) 15-17: World-loc(x,y,z) (long, lat, 0 - when not available)
/// \li Column(s) 18: Timesetamp(-1 if not available)
/// \li Column(s) 19: Track-confidence(-1_when_not_available)

// -------------------------------------------------------------------------------
class write_object_track_set_kw18::priv
{
public:
  priv( write_object_track_set_kw18* parent)
    : m_parent( parent )
    , m_logger( kwiver::vital::get_logger( "write_object_track_set_kw18" ) )
    , m_first( true )
    , m_frame_number( 1 )
    , m_delim( "," )
  { }

  ~priv() { }

  write_object_track_set_kw18* m_parent;
  kwiver::vital::logger_handle_t m_logger;
  bool m_first;
  int m_frame_number;
  std::string m_delim;
  std::map< unsigned, vital::track_sptr > m_tracks;
};


// ===============================================================================
write_object_track_set_kw18
::write_object_track_set_kw18()
  : d( new write_object_track_set_kw18::priv( this ) )
{
}


write_object_track_set_kw18
::~write_object_track_set_kw18()
{
  VITAL_FOREACH( auto trk_pair, d->m_tracks )
  {
    auto trk_ptr = trk_pair.second;

    VITAL_FOREACH( auto ts_ptr, *trk_ptr )
    {
      vital::object_track_state* ts =
        dynamic_cast< vital::object_track_state* >( ts_ptr.get() );

      if( !ts )
      {
        LOG_ERROR( d->m_logger, "MISSED STATE " << trk_ptr->id() << " " << trk_ptr->size() );
        continue;
      }

      vital::detected_object_sptr det = ts->detection;
      const vital::bounding_box_d empty_box = vital::bounding_box_d( -1, -1, -1, -1 );
      vital::bounding_box_d bbox = ( det ? det->bounding_box() : empty_box );

      stream() << trk_ptr->id() << " "     // 1: track id
               << trk_ptr->size() << " "   // 2: track length
               << ts->frame() << " "       // 3: frame number
               << "0 "                     // 4: tracking plane x
               << "0 "                     // 5: tracking plane y
               << "0 "                     // 6: velocity x
               << "0 "                     // 7: velocity y
               << bbox.center()[0] << " "  // 8: image location x
               << bbox.center()[1] << " "  // 9: image location y
               << bbox.min_x() << " "      // 10: TL-x
               << bbox.min_y() << " "      // 11: TL-y
               << bbox.max_x() << " "      // 12: BR-x
               << bbox.max_y() << " "      // 13: BR-y
               << bbox.area() << " "       // 14: area
               << "0 "                     // 15: world-loc x
               << "0 "                     // 16: world-loc y
               << "0 "                     // 17: world-loc z
<<<<<<< HEAD
               << "-1e300 "                // 18: timestamp
=======
               << ts->frame()              // 18: timestamp
>>>>>>> 5835392d
               << det->confidence()        // 19: confidence
               << std::endl;
    }
  }
}


// -------------------------------------------------------------------------------
void
write_object_track_set_kw18
::set_configuration(vital::config_block_sptr config)
{
  d->m_delim = config->get_value<std::string>( "delimiter", d->m_delim );
}


// -------------------------------------------------------------------------------
bool
write_object_track_set_kw18
::check_configuration(vital::config_block_sptr config) const
{
  return true;
}


// -------------------------------------------------------------------------------
void
write_object_track_set_kw18
::write_set( const kwiver::vital::object_track_set_sptr set )
{
  if( d->m_first )
  {
    // Write file header(s)
    stream() << "# 1:Track-id "
             << "2:Track-length "
             << "3:Frame-number "
             << "4:Tracking-plane-loc(x) "
             << "5:Tracking-plane-loc(y) "
             << "6:velocity(x) "
             << "7:velocity(y) "

             << "8:Image-loc(x) "
             << "9:Image-loc(y) "
             << "10:Img-bbox(TL_x) "
             << "11:Img-bbox(TL_y) "
             << "12:Img-bbox(BR_x) "
             << "13:Img-bbox(BR_y) "
             << "14:Area "

             << "15:World-loc(x) "
             << "16:World-loc(y) "
             << "17:World-loc(z) "
             << "18:timestamp "
             << "19:track-confidence"
             << std::endl;

    d->m_first = false;
  }

  VITAL_FOREACH( auto trk, set->tracks() )
  {
    d->m_tracks[ trk->id() ] = trk;
  }
}

} } } // end namespace<|MERGE_RESOLUTION|>--- conflicted
+++ resolved
@@ -127,11 +127,7 @@
                << "0 "                     // 15: world-loc x
                << "0 "                     // 16: world-loc y
                << "0 "                     // 17: world-loc z
-<<<<<<< HEAD
-               << "-1e300 "                // 18: timestamp
-=======
                << ts->frame()              // 18: timestamp
->>>>>>> 5835392d
                << det->confidence()        // 19: confidence
                << std::endl;
     }
