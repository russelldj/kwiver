/*ckwg +29
 * Copyright 2014-2018 by Kitware, Inc.
 * All rights reserved.
 *
 * Redistribution and use in source and binary forms, with or without
 * modification, are permitted provided that the following conditions are met:
 *
 *  * Redistributions of source code must retain the above copyright notice,
 *    this list of conditions and the following disclaimer.
 *
 *  * Redistributions in binary form must reproduce the above copyright notice,
 *    this list of conditions and the following disclaimer in the documentation
 *    and/or other materials provided with the distribution.
 *
 *  * Neither name of Kitware, Inc. nor the names of any contributors may be used
 *    to endorse or promote products derived from this software without specific
 *    prior written permission.
 *
 * THIS SOFTWARE IS PROVIDED BY THE COPYRIGHT HOLDERS AND CONTRIBUTORS ``AS IS''
 * AND ANY EXPRESS OR IMPLIED WARRANTIES, INCLUDING, BUT NOT LIMITED TO, THE
 * IMPLIED WARRANTIES OF MERCHANTABILITY AND FITNESS FOR A PARTICULAR PURPOSE
 * ARE DISCLAIMED. IN NO EVENT SHALL THE AUTHORS OR CONTRIBUTORS BE LIABLE FOR
 * ANY DIRECT, INDIRECT, INCIDENTAL, SPECIAL, EXEMPLARY, OR CONSEQUENTIAL
 * DAMAGES (INCLUDING, BUT NOT LIMITED TO, PROCUREMENT OF SUBSTITUTE GOODS OR
 * SERVICES; LOSS OF USE, DATA, OR PROFITS; OR BUSINESS INTERRUPTION) HOWEVER
 * CAUSED AND ON ANY THEORY OF LIABILITY, WHETHER IN CONTRACT, STRICT LIABILITY,
 * OR TORT (INCLUDING NEGLIGENCE OR OTHERWISE) ARISING IN ANY WAY OUT OF THE USE
 * OF THIS SOFTWARE, EVEN IF ADVISED OF THE POSSIBILITY OF SUCH DAMAGE.
 */

/**
 * \file
 * \brief Implementation of core triangulate landmarks algorithm
 */

#include "triangulate_landmarks.h"

#include <set>
#include <random>
#include <ctime>

#include <arrows/core/triangulate.h>
#include <arrows/core/metrics.h>

#ifndef M_PI
 // Source: http://www.geom.uiuc.edu/~huberty/math5337/groupe/digits.html
#define M_PI 3.141592653589793238462643383279502884197169399375105820974944592307816406
#endif

#define DEG_TO_RAD (M_PI/180.0)
#define RAD_TO_DEG (180.0/M_PI)

namespace kwiver {
namespace arrows {
namespace core {

// Private implementation class
class triangulate_landmarks::priv
{
public:
  // Constructor
  priv()
    : m_homogeneous(false),
      m_ransac(true),
      m_min_angle_deg(1.0f),
      m_inlier_threshold_pixels(10.0),
      m_inlier_threshold_pixels_sq(m_inlier_threshold_pixels*m_inlier_threshold_pixels),
      m_frac_track_inliers_to_keep_triangulated_point(0.5f),
      m_max_ransac_samples(20),
      m_conf_thresh(0.99)
  {
  }

  priv(const priv& other)
    : m_homogeneous(other.m_homogeneous),
      m_ransac(other.m_ransac),
      m_min_angle_deg(other.m_min_angle_deg),
      m_inlier_threshold_pixels(other.m_inlier_threshold_pixels),
      m_inlier_threshold_pixels_sq(other.m_inlier_threshold_pixels_sq),
      m_frac_track_inliers_to_keep_triangulated_point(
        other.m_frac_track_inliers_to_keep_triangulated_point),
      m_max_ransac_samples(other.m_max_ransac_samples)
  {
  }

  vital::vector_3d
  ransac_triangulation(const std::vector<vital::simple_camera_perspective> &lm_cams,
                       const std::vector<vital::vector_2d> &lm_image_pts,
                       int &best_inlier_count,
                       vital::vector_3d const* guess) const;

  bool
  triangulate(const std::vector<vital::simple_camera_perspective> &lm_cams,
              const std::vector<vital::vector_2d> &lm_image_pts,
              vital::vector_3d &pt3d) const;

  // use the homogeneous method for triangulation
  bool m_homogeneous;
  bool m_ransac;
  float m_min_angle_deg;
  float m_inlier_threshold_pixels;
  float m_inlier_threshold_pixels_sq;
  float m_frac_track_inliers_to_keep_triangulated_point;
  int m_max_ransac_samples;
  double m_conf_thresh;
};


// Constructor
triangulate_landmarks
::triangulate_landmarks()
: d_(new priv)
{
  attach_logger( "arrows.core.triangulate_landmarks" );
}


// Copy Constructor
triangulate_landmarks
::triangulate_landmarks(const triangulate_landmarks& other)
: d_(new priv(*other.d_))
{
}


// Destructor
triangulate_landmarks
::~triangulate_landmarks()
{
}


// Get this alg's \link vital::config_block configuration block \endlink
vital::config_block_sptr
triangulate_landmarks
::get_configuration() const
{
  // get base config from base class
  vital::config_block_sptr config
    = vital::algo::triangulate_landmarks::get_configuration();

  // Bad frame detection parameters
  config->set_value("homogeneous", d_->m_homogeneous,
                    "Use the homogeneous method for triangulating points. "
                    "The homogeneous method can triangulate points at or near "
                    "infinity and discard them.");

  config->set_value("ransac", d_->m_ransac,"Use RANSAC in triangulating the points");

  config->set_value("min_angle_deg", d_->m_min_angle_deg,
                    "minimum angle required to triangulate a point.");


  config->set_value("inlier_threshold_pixels", d_->m_inlier_threshold_pixels,
                   "reprojection error threshold in pixels.");

  config->set_value("frac_track_inliers_to_keep_triangulated_point",
                    d_->m_frac_track_inliers_to_keep_triangulated_point,
                    "fraction of measurements in track that must be inliers to "
                    "keep the triangulated point");

  config->set_value("max_ransac_samples",
                    d_->m_max_ransac_samples,
                    "maximum number of samples to take in RANSAC triangulation");

  config->set_value("ransac_confidence_threshold",
                    d_->m_conf_thresh,
                    "RANSAC sampling terminates when this confidences in the "
                    "solution is reached.");

  return config;
}


// Set this algorithm's properties via a config block
void
triangulate_landmarks
::set_configuration(vital::config_block_sptr in_config)
{
  // Starting with our generated config_block to ensure that assumed values are present
  // An alternative is to check for key presence before performing a get_value() call.
  vital::config_block_sptr config = this->get_configuration();
  config->merge_config(in_config);

  // Settings for bad frame detection
  d_->m_homogeneous = config->get_value<bool>("homogeneous", d_->m_homogeneous);

  d_->m_ransac = config->get_value<bool>("ransac", d_->m_ransac);

  d_->m_min_angle_deg = config->get_value<float>("min_angle_deg", d_->m_min_angle_deg);

  d_->m_inlier_threshold_pixels =
    config->get_value<float>("inlier_threshold_pixels",
                             d_->m_inlier_threshold_pixels);

  d_->m_inlier_threshold_pixels_sq = d_->m_inlier_threshold_pixels * d_->m_inlier_threshold_pixels;

  d_->m_frac_track_inliers_to_keep_triangulated_point =
    config->get_value<float>("frac_track_inliers_to_keep_triangulated_point",
                             d_->m_frac_track_inliers_to_keep_triangulated_point);

  d_->m_max_ransac_samples =
    config->get_value<int>("max_ransac_samples", d_->m_max_ransac_samples);

  d_->m_conf_thresh =
    config->get_value<double>("ransac_confidence_threshold", d_->m_conf_thresh);
}


// Check that the algorithm's currently configuration is valid
bool
triangulate_landmarks
::check_configuration(vital::config_block_sptr config) const
{
  return true;
}

bool
triangulate_landmarks::priv
::triangulate(const std::vector<vital::simple_camera_perspective> &lm_cams,
              const std::vector<vital::vector_2d> &lm_image_pts,
              vital::vector_3d &pt3d) const
{
  if (m_homogeneous)
  {
    vital::vector_4d pt4d = kwiver::arrows::triangulate_homog(lm_cams, lm_image_pts);
    if (std::abs(pt4d[3]) < 1e-6)
    {
      pt3d.setZero();
      return false;
    }
    pt3d = pt4d.segment(0, 3) / pt4d[3];
  }
  else
  {
    pt3d = kwiver::arrows::triangulate_inhomog(lm_cams, lm_image_pts);
  }

  return true;
}


/// Triangulate the landmark with RANSAC robust estimation
vital::vector_3d
triangulate_landmarks::priv
::ransac_triangulation(const std::vector<vital::simple_camera_perspective> &lm_cams,
                       const std::vector<vital::vector_2d> &lm_image_pts,
                       int &best_inlier_count,
                       vital::vector_3d const* guess) const
{
  double conf = 0;
  std::vector<vital::simple_camera_perspective> cam_sample(2);
  std::vector<vital::vector_2d> proj_sample(2);
  vital::vector_3d best_pt3d;
  best_inlier_count = 0;
  double best_inlier_ratio = 0;

  std::random_device rd;
  std::mt19937_64 gen(rd());
  std::time_t time_res = std::time(nullptr);
  gen.seed(time_res);
  std::uniform_int_distribution<> dis(0, int(lm_cams.size() - 1));

  best_pt3d.setZero();

  if (lm_cams.size() < 2)
  {

    return best_pt3d;
  }

  int s_idx[2];
  vital::landmark_d lm;
  vital::feature_d f;

  for (int num_samples = 1;
       num_samples <= m_max_ransac_samples && conf < m_conf_thresh;
       ++num_samples)
  {
    //pick two random points
    int inlier_count = 0;
    s_idx[0] = dis(gen);
    s_idx[1] = s_idx[0];
    while (s_idx[0] == s_idx[1])
    {
      s_idx[1] = dis(gen);
    }

    cam_sample[0] = lm_cams[s_idx[0]];
    cam_sample[1] = lm_cams[s_idx[1]];
    proj_sample[0] = lm_image_pts[s_idx[0]];
    proj_sample[1] = lm_image_pts[s_idx[1]];

    vital::vector_3d pt3d;
    if (guess != NULL && num_samples == 1 )
    {
      pt3d = *guess;
    }
    else
    {
      if (!triangulate(cam_sample, proj_sample, pt3d))
      {
        continue;
      }
    }

    lm.set_loc(pt3d);
    //count inliers
    for (int idx = 0; idx < lm_cams.size(); ++idx)
    {
      auto depth = lm_cams[idx].depth(lm.loc());
      if (depth <= 0)
      {
        continue;
      }
      f.set_loc(lm_image_pts[idx]);
      double reproj_err_sq = reprojection_error_sqr(lm_cams[idx], lm, f);
      if (reproj_err_sq < m_inlier_threshold_pixels_sq)
      {
        ++inlier_count;
      }
    }

    if (inlier_count > best_inlier_count)
    {
      best_inlier_count = inlier_count;
      best_pt3d = pt3d;
      best_inlier_ratio = (double)best_inlier_count / (double)lm_cams.size();
    }

    conf = 1.0 - pow(1.0 - pow(best_inlier_ratio, 2.0), double(num_samples));
    if (lm_cams.size() == 2)
    {
      break;  //2 choose 2 only happens one way
    }
  }

  return best_pt3d;
}


void
triangulate_landmarks
::triangulate(vital::camera_map_sptr cameras,
              vital::feature_track_set_sptr tracks,
              vital::landmark_map_sptr& landmarks) const
{
  vital::track_map_t track_map;
  auto tks = tracks->tracks();
  for (auto const&t : tks)
  {
    track_map[t->id()] = t;
  }
  triangulate(cameras, track_map, landmarks);
}

// Triangulate the landmark locations given sets of cameras and tracks
void
triangulate_landmarks
::triangulate(vital::camera_map_sptr cameras,
              vital::track_map_t track_map,
              vital::landmark_map_sptr& landmarks) const
{
  using namespace kwiver;
  if( !cameras || !landmarks )
  {
    // TODO throw an exception for missing input data
    return;
  }

  typedef vital::camera_map::map_camera_t map_camera_t;
  typedef vital::landmark_map::map_landmark_t map_landmark_t;

  // extract data from containers
  map_camera_t cams = cameras->cameras();
  map_landmark_t lms = landmarks->landmarks();

  // the set of landmark ids which failed to triangulate
  std::set<vital::landmark_id_t> failed_landmarks;
  std::set<vital::landmark_id_t> failed_outlier, failed_angle;


  //minimum triangulation angle
  double thresh_triang_cos_ang = cos(DEG_TO_RAD * d_->m_min_angle_deg);

  std::vector<vital::simple_camera_perspective> lm_cams;
  std::vector<vital::vector_2d> lm_image_pts;
  std::vector<vital::feature_track_state_sptr> lm_features;

  map_landmark_t triangulated_lms;
  for(const map_landmark_t::value_type& p : lms)
  {
    lm_cams.clear();
    lm_image_pts.clear();
    lm_features.clear();
    // extract the cameras and image points for this landmarks
    auto lm_observations = unsigned{ 0 };

    // get the corresponding track
    vital::track_map_t::const_iterator t_itr = track_map.find(p.first);
    if (t_itr == track_map.end())
    {
      // there is no track for the provided landmark
      failed_landmarks.insert(p.first);
      continue;
    }
    const vital::track& t = *t_itr->second;

<<<<<<< HEAD
=======
    // extract the cameras and image points for this landmarks
    std::vector<vital::simple_camera_perspective> lm_cams;
    std::vector<vital::simple_camera_rpc> lm_cams_rpc;
    std::vector<vital::vector_2d> lm_image_pts;

    auto lm_observations = unsigned{0};
>>>>>>> 097cde37
    for (vital::track::history_const_itr tsi = t.begin(); tsi != t.end(); ++tsi)
    {
      auto fts = std::static_pointer_cast<vital::feature_track_state>(*tsi);
      if (!fts && !fts->feature)
      {
        // there is no valid feature for this track state
        continue;
      }
      map_camera_t::const_iterator c_itr = cams.find((*tsi)->frame());
      if (c_itr == cams.end())
      {
        // there is no camera for this track state.
        continue;
      }
      auto cam_ptr =
        std::dynamic_pointer_cast<vital::camera_perspective>(c_itr->second);
<<<<<<< HEAD
      if (cam_ptr)
      {
        lm_cams.push_back(vital::simple_camera_perspective(*cam_ptr));
        lm_image_pts.push_back(fts->feature->loc());
        lm_features.push_back(fts);
        ++lm_observations;
      }
=======
      if ( cam_ptr )
      {
        lm_cams.push_back( vital::simple_camera_perspective( *cam_ptr ) );
      }
      else
      {
        auto rpc_ptr =
          std::dynamic_pointer_cast<vital::camera_rpc>(c_itr->second);
        lm_cams_rpc.push_back( vital::simple_camera_rpc( *rpc_ptr ) );
      }

      lm_image_pts.push_back(fts->feature->loc());
      ++lm_observations;
>>>>>>> 097cde37
    }

    // if we found at least two views of this landmark, triangulate
    if (lm_cams.size() > 1)
    {
      int inlier_count = 0;
      vital::vector_3d pt3d;
      if (d_->m_ransac)
      {
        vital::vector_3d lm_cur_pt3d = p.second->loc();
        auto triang_guess = &lm_cur_pt3d;
        if (lm_cur_pt3d.x() == 0 && lm_cur_pt3d.y() == 0 && lm_cur_pt3d.z() == 0)
        {
          triang_guess = NULL;
        }

        pt3d = d_->ransac_triangulation(lm_cams, lm_image_pts, inlier_count, triang_guess);
        if (inlier_count < lm_image_pts.size() * d_->m_frac_track_inliers_to_keep_triangulated_point)
        {
          failed_landmarks.insert(p.first);
          failed_outlier.insert(p.first);
          continue;
        }
      }
      else
      {
        if (!d_->triangulate(lm_cams, lm_image_pts, pt3d))
        {
          failed_landmarks.insert(p.first);
          continue;
        }
        //test if the point is behind any of the cameras
        bool behind = false;
        for (int idx = 0; idx < lm_cams.size(); ++idx)
        {
          auto depth = lm_cams[idx].depth(pt3d);
          if (depth <= 0)
          {
            behind = true;
            break;
          }
        }
        if (behind)
        {
          for (int idx = 0; idx < lm_cams.size(); ++idx)
          {
            lm_features[idx]->inlier = false;
          }
          failed_landmarks.insert(p.first);
          continue;
        }
      }

      //set inlier/outlier states for the measurements
      for (int idx = 0; idx < lm_cams.size(); ++idx)
      {
        vital::landmark_d lm;
        lm.set_loc(pt3d);
        double reproj_err_sq = reprojection_error_sqr(lm_cams[idx], lm, *lm_features[idx]->feature);
        if (reproj_err_sq < d_->m_inlier_threshold_pixels_sq)
        {
          lm_features[idx]->inlier = true;
        }
        else
        {
          lm_features[idx]->inlier = false;
        }
      }
      if (!pt3d.allFinite())
      {
        for (int idx = 0; idx < lm_cams.size(); ++idx)
        {
          lm_features[idx]->inlier = false;
        }
        failed_landmarks.insert(p.first);
        continue;
      }

      double triang_cos_ang = kwiver::arrows::bundle_angle_max(lm_cams, pt3d);
      bool bad_triangulation = triang_cos_ang > thresh_triang_cos_ang;
      if (bad_triangulation)
      {
        failed_landmarks.insert(p.first);
        failed_angle.insert(p.first);
        for (int idx = 0; idx < lm_cams.size(); ++idx)
        {
          lm_features[idx]->inlier = false;
        }
        continue;
      }


      std::shared_ptr<vital::landmark_d> lm;
      // if the landmark already exists, copy it
      if (p.second)
      {
        lm = std::make_shared<vital::landmark_d>(*p.second);  //automatically copies the tracks_ data
        lm->set_loc(pt3d);
      }
<<<<<<< HEAD
      // otherwise make a new landmark
      else
      {
        lm = std::make_shared<vital::landmark_d>(pt3d);
      }
      lm->set_cos_observation_angle(triang_cos_ang);
      lm->set_observations(lm_observations);
      triangulated_lms[p.first] = lm;
=======
    }
    else if ( lm_cams_rpc.size() > 1 )
    {
      vital::vector_3d pt3d =
        kwiver::arrows::triangulate_rpc(lm_cams_rpc, lm_image_pts);

      // TODO: is there a way to check for bad triangulations for RPC cameras?
      auto lm = std::make_shared<vital::landmark_d>(*p.second);
      lm->set_loc(pt3d);
      lm->set_observations(lm_observations);
      triangulated_lms[p.first] = lm;
    }
    else
    {
      failed_landmarks.insert(p.first);
>>>>>>> 097cde37
    }
  }
  if( !failed_landmarks.empty() )
  {
    LOG_WARN( logger(),
              "failed to triangulate " << failed_landmarks.size()
              << " with " << failed_angle.size() << " for angle, "
              << failed_outlier.size() << " outliers");
  }
  landmarks = vital::landmark_map_sptr(new vital::simple_landmark_map(triangulated_lms));
}

} // end namespace core
} // end namespace arrows
} // end namespace kwiver<|MERGE_RESOLUTION|>--- conflicted
+++ resolved
@@ -384,6 +384,7 @@
   double thresh_triang_cos_ang = cos(DEG_TO_RAD * d_->m_min_angle_deg);
 
   std::vector<vital::simple_camera_perspective> lm_cams;
+  std::vector<vital::simple_camera_rpc> lm_cams_rpc;
   std::vector<vital::vector_2d> lm_image_pts;
   std::vector<vital::feature_track_state_sptr> lm_features;
 
@@ -406,15 +407,6 @@
     }
     const vital::track& t = *t_itr->second;
 
-<<<<<<< HEAD
-=======
-    // extract the cameras and image points for this landmarks
-    std::vector<vital::simple_camera_perspective> lm_cams;
-    std::vector<vital::simple_camera_rpc> lm_cams_rpc;
-    std::vector<vital::vector_2d> lm_image_pts;
-
-    auto lm_observations = unsigned{0};
->>>>>>> 097cde37
     for (vital::track::history_const_itr tsi = t.begin(); tsi != t.end(); ++tsi)
     {
       auto fts = std::static_pointer_cast<vital::feature_track_state>(*tsi);
@@ -431,7 +423,6 @@
       }
       auto cam_ptr =
         std::dynamic_pointer_cast<vital::camera_perspective>(c_itr->second);
-<<<<<<< HEAD
       if (cam_ptr)
       {
         lm_cams.push_back(vital::simple_camera_perspective(*cam_ptr));
@@ -439,21 +430,12 @@
         lm_features.push_back(fts);
         ++lm_observations;
       }
-=======
-      if ( cam_ptr )
-      {
-        lm_cams.push_back( vital::simple_camera_perspective( *cam_ptr ) );
-      }
       else
       {
         auto rpc_ptr =
           std::dynamic_pointer_cast<vital::camera_rpc>(c_itr->second);
         lm_cams_rpc.push_back( vital::simple_camera_rpc( *rpc_ptr ) );
       }
-
-      lm_image_pts.push_back(fts->feature->loc());
-      ++lm_observations;
->>>>>>> 097cde37
     }
 
     // if we found at least two views of this landmark, triangulate
@@ -553,7 +535,6 @@
         lm = std::make_shared<vital::landmark_d>(*p.second);  //automatically copies the tracks_ data
         lm->set_loc(pt3d);
       }
-<<<<<<< HEAD
       // otherwise make a new landmark
       else
       {
@@ -562,7 +543,6 @@
       lm->set_cos_observation_angle(triang_cos_ang);
       lm->set_observations(lm_observations);
       triangulated_lms[p.first] = lm;
-=======
     }
     else if ( lm_cams_rpc.size() > 1 )
     {
@@ -575,11 +555,6 @@
       lm->set_observations(lm_observations);
       triangulated_lms[p.first] = lm;
     }
-    else
-    {
-      failed_landmarks.insert(p.first);
->>>>>>> 097cde37
-    }
   }
   if( !failed_landmarks.empty() )
   {
