import numpy as np
import torch
import copy
import collections

class track_state(object):
<<<<<<< HEAD
    def __init__(self, frame_id, frame_time, bbox_center, interaction_feature, app_feature, bbox, detectedObject):
=======
    def __init__(self, frame_id, bbox_center, interaction_feature, app_feature, bbox, detectedObject, sys_frame_id, sys_frame_time):
>>>>>>> 1d52519c
        self._bbox_center = bbox_center

        '''a list [x, y, w, h]'''
        self._bbox = bbox

        # got required AMI features in torch.tensor format
        self._app_feature = app_feature
        self._motion_feature = torch.FloatTensor(2).zero_()
        self._interaction_feature = interaction_feature
        self._bbar_feature = torch.FloatTensor(2).zero_()

        self._track_id = -1
        self._frame_id = frame_id
<<<<<<< HEAD
        self._frame_time = frame_time
        
=======

>>>>>>> 1d52519c
        self._detectedObj = detectedObject
        
        self._sys_frame_id = sys_frame_id
        self._sys_frame_time = sys_frame_time

        # FIXME: the detected_object confidence does not work
        # For now, I just set the confidence = 1.0
        #self._conf = detectedObject.confidence()
        self._conf = 1.0

    @property
    def bbox(self):
        return self._bbox

    @bbox.setter
    def bbox(self, val):
        self._bbox = val

    @property
    def bbox_center(self):
        return self._bbox_center

    @bbox_center.setter
    # bbox_center is a tuple type
    def bbox_center(self, val):
        self._bbox_center = val

    @property
    def app_feature(self):
        return self._app_feature

    @app_feature.setter
    def app_feature(self, val):
        self._app_feature = val

    @property
    def motion_feature(self):
        return self._motion_feature

    @motion_feature.setter
    def motion_feature(self, val):
        self._motion_feature = val

    @property
    def interaction_feature(self):
        return self._interaction_feature

    @interaction_feature.setter
    def interaction_feature(self, val):
        self._interaction_feature = val

    @property
    def bbar_feature(self):
        return self._bbar_feature

    @bbar_feature.setter
    def bbar_feature(self, val):
        self._bbar_feature = val

    @property
    def track_id(self):
        return self._track_id

    @track_id.setter
    def track_id(self, val):
        self._track_id = val

    @property
    def frame_id(self):
        return self._frame_id

    @frame_id.setter
    def frame_id(self, val):
        self._frame_id = val

    @property
    def frame_time(self):
        return self._frame_time

    @frame_id.setter
    def frame_time(self, val):
        self._frame_time = val

    @property
    def detectedObj(self):
        return self._detectedObj

    @detectedObj.setter
    def detectedObj(self, val):
        self._detectedObj = val

    @property
    def conf(self):
        return self._conf

    @conf.setter
    def conf(self, val):
        self._conf = val

    @property
    def sys_frame_id(self):
        return self._sys_frame_id

    @sys_frame_id.setter
    def sys_frame_id(self, val):
        self._sys_frame_id = val

    @property
    def sys_frame_time(self):
        return self._sys_frame_time

    @sys_frame_time.setter
    def sys_frame_time(self, val):
        self._sys_frame_time = val

class track(object):
    def __init__(self, id):
        self._track_id = id
        self._track_state_list = []
        self._active_flag = True
        self._max_conf = 0.0
        self._updated_flag = False

    def __len__(self):
        return len(self._track_state_list)

    def __getitem__(self, idx):
        if isinstance(idx, int):
            if idx >= len(self._track_state_list):
                raise IndexError
            return self._track_state_list[idx]
        elif isinstance(idx, slice):
            start, stop, step = idx.indices(len(self))
            return self._track_state_list[start:stop:step]

    def __iter__(self):
        for item in self._track_state_list:
            yield item

    @property
    def id(self):
        return self._track_id

    @id.setter
    def id(self, val):
        self._track_id = val

    @property
    def active_flag(self):
        return self._active_flag

    @active_flag.setter
    def active_flag(self, val):
        self._active_flag = val

    @property
    def updated_flag(self):
        return self._updated_flag
    
    @updated_flag.setter
    def updated_flag(self, val):
        self._updated_flag = val

    @property
    def track_state_list(self):
        return self._track_state_list

    @track_state_list.setter
    def track_state_list(self, val):
        self._track_state_list = val

    @property
    def max_conf(self):
        return self._max_conf

    @max_conf.setter
    def max_conf(self, val):
        self._max_conf = val

    def append(self, new_track_state):
        if len(self._track_state_list) == 0:
            new_track_state.motion_feature = torch.FloatTensor(2).zero_()
        else:
            pre_bbox_center = np.asarray(self._track_state_list[-1].bbox_center, dtype=np.float32).reshape(2)
            cur_bbox_center = np.asarray(new_track_state.bbox_center, dtype=np.float32).reshape(2)
            new_track_state._motion_feature = torch.from_numpy(cur_bbox_center - pre_bbox_center)
        
        new_track_state.track_id = self._track_id
        self._track_state_list.append(new_track_state)
        self._max_conf = max(self._max_conf, new_track_state.conf)

    def duplicate_track_state(self, timestep_len = 6):
        if len(self._track_state_list) >= timestep_len:
            pass
        else:
            #du_track = copy.deepcopy(self)  
            du_track = track(self._track_id)  
            du_track.track_state_list = list(self._track_state_list)
            du_track.updated_flag = self._updated_flag
            du_track.active_flag = self._active_flag
            du_track.max_conf = self._max_conf

            cur_size = len(du_track)
            for i in range(timestep_len - cur_size):
                du_track.append(du_track[-1])

        return du_track


class track_set(object):
    def __init__(self):
        self._id_ts_dict = collections.OrderedDict()

    def __len__(self):
        return len(self._id_ts_dict)

    def __getitem__(self, idx):
        if idx >= len(self._id_ts_dict) or idx < 0:
            raise IndexError
        # for Py3 
        return list(self._id_ts_dict.items())[idx][1]

    def __iter__(self):
        for _, item in self._id_ts_dict.items():
            yield item

    def get_track(self, track_id):
        if track_id not in self._id_ts_dict:
            raise IndexError

        return self._id_ts_dict[track_id]

    def get_all_trackID(self):
        return sorted(self._id_ts_dict.keys())
    
    def get_max_track_ID(self):
        if len(self._id_ts_dict) == 0:
            return 0
        else:
            return max(self.get_all_trackID())

    def add_new_track(self, track):
        if track.id in self.get_all_trackID():
            print("track ID exsit in the track set!!!")
            raise RuntimeError

        self._id_ts_dict[track.id] = track
    

    def add_new_track_state(self, track_id, track_state):
        if track_id in self.get_all_trackID():
            print("track ID exsit in the track set!!!")
            raise RuntimeError
        
        new_track = track(track_id)
        new_track.append(track_state)
        self._id_ts_dict[track_id] = new_track
    
    def add_new_track_state_list(self, start_track_id, ts_list):
        for i in range(len(ts_list)):
            cur_track_id = start_track_id + i
            if cur_track_id in self.get_all_trackID():
                print("track ID {} exsit in the track set!!!".format(cur_track_id))
                raise RuntimeError
            
            self.add_new_track_state(cur_track_id, ts_list[i])
        return start_track_id + len(ts_list)

    def update_track(self, track_id, new_track_state):
        if track_id not in self._id_ts_dict:
            raise IndexError

        self._id_ts_dict[track_id].append(new_track_state)

    def reset_updated_flag(self):
        for k in self._id_ts_dict.keys():
            self._id_ts_dict[k].updated_flag = False


if __name__ == '__main__':
    t = track(0)
    for i in range(10):
        t.append(track_state((i, i*i*0.1), [], []))

    for item in t[:]:
        print(item.motion_feature)
<|MERGE_RESOLUTION|>--- conflicted
+++ resolved
@@ -4,11 +4,7 @@
 import collections
 
 class track_state(object):
-<<<<<<< HEAD
-    def __init__(self, frame_id, frame_time, bbox_center, interaction_feature, app_feature, bbox, detectedObject):
-=======
     def __init__(self, frame_id, bbox_center, interaction_feature, app_feature, bbox, detectedObject, sys_frame_id, sys_frame_time):
->>>>>>> 1d52519c
         self._bbox_center = bbox_center
 
         '''a list [x, y, w, h]'''
@@ -22,12 +18,7 @@
 
         self._track_id = -1
         self._frame_id = frame_id
-<<<<<<< HEAD
-        self._frame_time = frame_time
-        
-=======
-
->>>>>>> 1d52519c
+
         self._detectedObj = detectedObject
         
         self._sys_frame_id = sys_frame_id
@@ -102,14 +93,6 @@
     @frame_id.setter
     def frame_id(self, val):
         self._frame_id = val
-
-    @property
-    def frame_time(self):
-        return self._frame_time
-
-    @frame_id.setter
-    def frame_time(self, val):
-        self._frame_time = val
 
     @property
     def detectedObj(self):
