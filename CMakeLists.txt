###
# Top level build script for kwiver-build
#
cmake_minimum_required(VERSION 3.3)

project(KWIVER)

###
# KWIVER version
set(KWIVER_VERSION_MAJOR 1)
set(KWIVER_VERSION_MINOR 3)
set(KWIVER_VERSION_PATCH 0)
set(KWIVER_VERSION "${KWIVER_VERSION_MAJOR}.${KWIVER_VERSION_MINOR}.${KWIVER_VERSION_PATCH}")

# This policy is new in CMake 3.12. The NEW behavior uses the <PackageName>_ROOT variable in
# find_package(<PackageName>) calls.
# See: https://cmake.org/cmake/help/git-stage/policy/CMP0074.html
if(POLICY CMP0074)
  cmake_policy(SET CMP0074 NEW)
endif()

###
# Look for and use Fletch to find dependencies
#
set( fletch_DIR "" CACHE PATH "Path to FLETCH packages" )
if ( IS_DIRECTORY ${fletch_DIR} )
  find_package( fletch NO_MODULE )
  if ( fletch_FOUND )
    # Search for libraries in the fletch install root
    list(APPEND CMAKE_PREFIX_PATH "${fletch_ROOT}")
  endif()
endif()

###
# project specific directories
##
set(KWIVER_CMAKE_DIR            "${CMAKE_SOURCE_DIR}/CMake")

# root directories
set(KWIVER_SOURCE_DIR           "${CMAKE_SOURCE_DIR}")
set(KWIVER_BINARY_DIR           "${CMAKE_BINARY_DIR}")

#
# kwiver module config file.
set(KWIVER_CONFIG_FILE          "${KWIVER_BINARY_DIR}/kwiver-config.cmake")
if(CMAKE_CXX_COMPILER_ID MATCHES MSVC)
 if(CMAKE_CXX_COMPILER_VERSION VERSION_GREATER 19.10)
    set(_vcVersion vc15)
  elseif(CMAKE_CXX_COMPILER_VERSION VERSION_GREATER 19)
    set(_vcVersion vc14)
  else()
    message(FATAL_ERROR "KWIVER requires Visual Studio 2015 or greater")
  endif()
endif()

# prepend our CMake resources
list(INSERT CMAKE_MODULE_PATH 0 ${KWIVER_CMAKE_DIR})

# import CMake future modules
include(kwiver-cmake-future)

# ===========================================================================================
# project global includes
include_directories("${KWIVER_SOURCE_DIR}")
include_directories("${KWIVER_SOURCE_DIR}/sprokit/src")
include_directories("${KWIVER_BINARY_DIR}")
include_directories("${CMAKE_CURRENT_BINARY_DIR}")

# include vital internal headers for private use only
include_directories("${KWIVER_SOURCE_DIR}/vital/internal")

# kwiversys includes are generated in the binary directory
include_directories("${KWIVER_BINARY_DIR}/vital/kwiversys")

# ===========================================================================================

include_directories( SYSTEM ${CMAKE_CURRENT_SOURCE_DIR} )

# ===========================================================================================
###
# User options
include(CMakeDependentOption)

OPTION(KWIVER_BUILD_SHARED     "Build KWIVER components shared or not" TRUE )
MARK_AS_ADVANCED( KWIVER_BUILD_SHARED )

OPTION(KWIVER_EXPORT_COMPILE_COMMANDS "Export compile commands to support LSP development." FALSE )
MARK_AS_ADVANCED( KWIVER_EXPORT_COMPILE_COMMANDS )
if (KWIVER_EXPORT_COMPILE_COMMANDS )
  set(CMAKE_EXPORT_COMPILE_COMMANDS ${KWIVER_EXPORT_COMPILE_COMMANDS})
endif()

OPTION(KWIVER_ENABLE_TESTS                "Enable testing" OFF )
OPTION(KWIVER_ENABLE_ARROWS               "Enable building arrows" OFF )
OPTION(KWIVER_ENABLE_TOOLS                "Enable tools" OFF )
OPTION(KWIVER_ENABLE_TRACK_ORACLE         "Enable track_oracle" OFF )
OPTION(KWIVER_ENABLE_EXAMPLES             "Enable examples" OFF )

OPTION(KWIVER_ENABLE_SERIALIZE_PROTOBUF   "Enable protobuf serialization" OFF )
OPTION(KWIVER_ENABLE_SERIALIZE_JSON       "Enable json serialization" OFF )

# if sprokit enabled
OPTION(KWIVER_ENABLE_SPROKIT              "Enable building sprokit" OFF )

CMAKE_DEPENDENT_OPTION(KWIVER_ENABLE_PROCESSES
  "Should the KWIVER Sprokit Processes Be Built?" OFF
  "KWIVER_ENABLE_ARROWS AND KWIVER_ENABLE_SPROKIT" OFF )

OPTION(KWIVER_USE_BUILD_TREE "Include build-tree plugin directory to the default plugin path list" OFF )
MARK_AS_ADVANCED(KWIVER_USE_BUILD_TREE)

option( KWIVER_ENABLE_EXTRAS "Enable extras content" OFF )

## TODO: How should pytgon and c lib interact?
OPTION( KWIVER_ENABLE_C_BINDINGS               "Enable C bindings libraries" OFF)
CMAKE_DEPENDENT_OPTION( KWIVER_ENABLE_PYTHON   "Enable python code" OFF
  KWIVER_ENABLE_C_BINDINGS OFF )

if (KWIVER_ENABLE_SERIALIZE_PROTOBUF)
  if (WIN32)
    message( WARNING "Protobuf serialization not supported for windows. Being disabled." )
    set(KWIVER_ENABLE_SERIALIZE_PROTOBUF OFF )
  endif()
endif()

if (KWIVER_ENABLE_PYTHON)

  if (NOT WIN32)
    OPTION(KWIVER_SYMLINK_PYTHON "Symlink python files instead of copying." OFF)
  endif()

  if ( NOT KWIVER_ENABLE_C_BINDINGS )
    message( SEND_ERROR  "Python can not be enabled unless KWIVER_ENABLE_C_BINDINGS "
      "is also enabled." )
  endif()
endif()

set(BUILD_SHARED_LIBS ${KWIVER_BUILD_SHARED})

# ===========================================================================================
###
# KWIVER CMake config
#
include( kwiver-utils )

# Set directories where loadable modules are stored.
# These subdirs are under .../lib/
set( kwiver_plugin_subdir                         kwiver )
set( kwiver_plugin_process_subdir                 ${kwiver_plugin_subdir}/processes )
set( kwiver_plugin_process_instrumentation_subdir ${kwiver_plugin_subdir}/modules )
set( kwiver_plugin_scheduler_subdir               ${kwiver_plugin_subdir}/processes )
set( kwiver_plugin_module_subdir                  ${kwiver_plugin_subdir}/modules )
set( kwiver_plugin_plugin_explorer_subdir         ${kwiver_plugin_subdir}/modules/plugin_explorer )
set( kwiver_plugin_logger_subdir                  ${kwiver_plugin_subdir}/modules )
<<<<<<< HEAD
=======
set( kwiver_plugin_applets                        ${kwiver_plugin_subdir}/modules/applets )
>>>>>>> 013b69ab

##
# System specific compiler flags
include( kwiver-flags )

##
# check compiler support
include( kwiver-configcheck )

# set the name for our package export
set( kwiver_export_name      kwiver_exports )

###
# External Dependencies and Modules - Most Will be supplied by Fletch
include( kwiver-depends )

###
# Configure setup scripts
include( kwiver-setup-scripts )

# define which boost we are using
if (DEFINED BOOST_ROOT)
  set(BOOST_ROOT_ARG ${BOOST_ROOT})
else()
  set(BOOST_ROOT_ARG ${Boost_LIBRARY_DIR}/..)
endif()

# ===========================================================================================
link_directories( ${KWIVER_BINARY_DIR}/lib )

# ===========================================================================================
###
# Add tests if enabled
if (KWIVER_ENABLE_TESTS)
  enable_testing()
  include(CTest)
  set(BUILD_TESTING    ON)  # needed for compatibility with kwiversys
  mark_as_advanced(BUILD_TESTING)

  add_subdirectory( tests )
  include_directories( tests )
endif()

if (NOT IS_ABSOLUTE "${CMAKE_INSTALL_PREFIX}")
  message(FATAL_ERROR "KWIVER does not support a relative install prefix "
    "(${CMAKE_INSTALL_PREFIX}).")
endif ()

# =============================================================================================

set( LIB_SUFFIX "" CACHE STRING
  "Library directory suffix. e.g. suffix=\"kwiver\" will install libraries in \"libkwiver\" rather than \"lib\"")
mark_as_advanced( LIB_SUFFIX )

if (KWIVER_ENABLE_TRACK_ORACLE)
  add_subdirectory( track_oracle )
endif()

if (KWIVER_ENABLE_ARROWS)
  add_subdirectory( arrows )
endif()

if (KWIVER_ENABLE_SPROKIT)
  add_subdirectory(sprokit)
endif()

if (KWIVER_ENABLE_EXTRAS)
  add_subdirectory(extras)
endif()

if (KWIVER_ENABLE_EXAMPLES)
  add_subdirectory(examples)
endif()

if (KWIVER_ENABLE_TOOLS)
  add_subdirectory(tools)
endif()

###
# include as the last subdir
add_subdirectory( vital )

if(MSVC)
  # Generate files to inform msvc of the kwiver runtime environment
  kwiver_setup_msvc_env() # Setup .bat scripts need to be complete and on disk
endif()

#############################################################################################
# Marking source root for documentation generation
#
kwiver_create_doxygen( kwiver "${CMAKE_CURRENT_LIST_DIR}" )
kwiver_create_sphinx()


#############################################################################################
# Top level installation
#
set(kwiver_cmake_install_dir lib${LIB_SUFFIX}/cmake/kwiver)

# Install rules for CMake utilities
include( kwiver-install-utils )

# Prepare space-separated list of library names for config
get_property(kwiver_libs GLOBAL PROPERTY kwiver_libraries)
string(REPLACE ";" " " kwiver_libs "${kwiver_libs}")

# setup general paths to includes and libs for packages we use/provide
list(APPEND KWIVER_INCLUDE_DIRS "${EIGEN3_INCLUDE_DIR}")
set( KWIVER_LIBRARY_DIRS "")

if ( NOT fletch_ENABLED_Boost)
  list( APPEND KWIVER_INCLUDE_DIRS "${BOOST_ROOT_ARG}/include")
  list( APPEND KWIVER_LIBRARY_DIRS "${BOOST_ROOT_ARG}/lib")
endif()

if (fletch_FOUND)
  # since we have fletch, add include and lib dirs to export
  list( APPEND KWIVER_INCLUDE_DIRS "${fletch_ROOT}/include")
  list( APPEND KWIVER_LIBRARY_DIRS "${fletch_ROOT}/lib")
endif()

configure_file(
  "${KWIVER_SOURCE_DIR}/CMake/kwiver-config-build.cmake.in"
  "${KWIVER_CONFIG_FILE}"
  @ONLY
  )

# Configure install-tree CMake config file and export associated targets file
set(KWIVER_CONFIG_INSTALL_FILE "${KWIVER_BINARY_DIR}/kwiver-config-install.cmake")
configure_file(
  "${KWIVER_SOURCE_DIR}/CMake/kwiver-config-install.cmake.in"
  "${KWIVER_CONFIG_INSTALL_FILE}"
  @ONLY
  )

kwiver_export_targets("${KWIVER_BINARY_DIR}/kwiver-config-targets.cmake")

kwiver_install(
  FILES       "${KWIVER_CONFIG_INSTALL_FILE}"
  DESTINATION "${kwiver_cmake_install_dir}"
  RENAME      kwiver-config.cmake
  )

kwiver_install(
  EXPORT      ${kwiver_export_name}
  NAMESPACE   kwiver::
  DESTINATION "${kwiver_cmake_install_dir}"
  FILE        kwiver-config-targets.cmake
  )

###
# link compile commands to root of source tree
if ( CMAKE_EXPORT_COMPILE_COMMANDS )
  # link file to root of source tree
  kwiver_make_symlink( ${CMAKE_BINARY_DIR}/compile_commands.json
                       ${CMAKE_SOURCE_DIR}/compile_commands.json )
endif()

# ===========================================================================================
# CPack Packaging
#

#TODO: Define package dependencies
set(KWIVER_DEPS "")

if(EXISTS /etc/redhat-release)
  file(READ /etc/redhat-release RHEL_VERSION)
  string(REGEX REPLACE ".*release ([^\\. ]*).*" "\\1" RHEL_VERSION "${RHEL_VERSION}")
  set(CPACK_SYSTEM_NAME "el${RHEL_VERSION}.${CMAKE_SYSTEM_PROCESSOR}")
  set(CPACK_RPM_PACKAGE_AUTOREQPROV " no")
  set(CPACK_RPM_PACKAGE_REQUIRES "${KWIVER_DEPS}")
else()
  set(CPACK_SYSTEM_NAME "${CMAKE_SYSTEM_NAME}-${CMAKE_SYSTEM_PROCESSOR}")
endif()

set(CPACK_PACKAGE_NAME              "KWIVER")
set(CPACK_PACKAGE_VENDOR            "Kitware, Inc.")
set(CPACK_PACKAGE_CONTACT           "kitware@kitware.com")
set(CPACK_MONOLITHIC_INSTALL        true)
set(CPACK_PACKAGE_VERSION_MAJOR     "${KWIVER_VERSION_MAJOR}")
set(CPACK_PACKAGE_VERSION_MINOR     "${KWIVER_VERSION_MINOR}")
set(CPACK_PACKAGE_VERSION_PATCH     "${KWIVER_VERSION_PATCH}")
set(CPACK_PACKAGE_VERSION           "${KWIVER_VERSION}")
set(CPACK_RESOURCE_FILE_LICENSE     "${CMAKE_CURRENT_SOURCE_DIR}/LICENSE")
set(CPACK_PACKAGING_INSTALL_PREFIX  "${CMAKE_INSTALL_PREFIX}")
set(CPACK_PACKAGE_FILE_NAME         "${CPACK_PACKAGE_NAME}-"
                                    "${CPACK_PACKAGE_VERSION}-"
                                    "${CPACK_SYSTEM_NAME}")

include (CPack)<|MERGE_RESOLUTION|>--- conflicted
+++ resolved
@@ -152,10 +152,7 @@
 set( kwiver_plugin_module_subdir                  ${kwiver_plugin_subdir}/modules )
 set( kwiver_plugin_plugin_explorer_subdir         ${kwiver_plugin_subdir}/modules/plugin_explorer )
 set( kwiver_plugin_logger_subdir                  ${kwiver_plugin_subdir}/modules )
-<<<<<<< HEAD
-=======
 set( kwiver_plugin_applets                        ${kwiver_plugin_subdir}/modules/applets )
->>>>>>> 013b69ab
 
 ##
 # System specific compiler flags
