--- conflicted
+++ resolved
@@ -20,15 +20,13 @@
 set( fletch_DIR "" CACHE PATH "Path to FLETCH packages" )
 if ( IS_DIRECTORY ${fletch_DIR} )
   find_package( fletch NO_MODULE )
-<<<<<<< HEAD
   # Search for libraries in the fletch install root
   list(APPEND CMAKE_PREFIX_PATH "${fletch_DIR}")
-=======
+
   if ( fletch_FOUND )
     # Search for libraries in the fletch install root
     list(APPEND CMAKE_PREFIX_PATH "${fletch_ROOT}")
   endif()
->>>>>>> 28a39bc9
 endif()
 
 ###
@@ -280,12 +278,9 @@
   file( APPEND "${KWIVER_SETUP_BATCH_FILE}" "set PATH=%PATH%;${Matlab_LIBRARY_DIR}\n" )
 endif()
 
-<<<<<<< HEAD
 if ( fletch_DIR )
   file( APPEND "${KWIVER_SETUP_SCRIPT_FILE}" "export LD_LIBRARY_PATH=${fletch_DIR}/lib:$LD_LIBRARY_PATH\n" )
 endif()
-=======
->>>>>>> 28a39bc9
 
 if (KWIVER_ENABLE_TRACK_ORACLE)
   add_subdirectory( track_oracle )
@@ -334,11 +329,7 @@
   list( APPEND KWIVER_LIBRARY_DIRS "${BOOST_ROOT_ARG}/lib")
 endif()
 
-<<<<<<< HEAD
-if (fletch_DIR)
-=======
 if (fletch_FOUND)
->>>>>>> 28a39bc9
   # since we have fletch, add include and lib dirs to export
   list( APPEND KWIVER_INCLUDE_DIRS "${fletch_DIR}/include")
   list( APPEND KWIVER_LIBRARY_DIRS "${fletch_DIR}/lib")
