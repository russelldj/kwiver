--- conflicted
+++ resolved
@@ -20,19 +20,6 @@
 
 # Optional for Arrows
 if(KWIVER_ENABLE_ARROWS)
-<<<<<<< HEAD
-include( kwiver-depends-CUDA )
-include( kwiver-depends-OpenCV )
-include( kwiver-depends-PROJ )
-include( kwiver-depends-VisCL )
-include( kwiver-depends-Ceres )
-include( kwiver-depends-VXL )
-include( kwiver-depends-Matlab )
-include( kwiver-depends-darknet )
-include( kwiver-depends-Burn-Out )
-include( kwiver-depends-uuid )
-include( kwiver-depends-kpf )
-=======
   include( kwiver-depends-CUDA )
   include( kwiver-depends-OpenCV )
   include( kwiver-depends-PROJ )
@@ -43,5 +30,5 @@
   include( kwiver-depends-darknet )
   include( kwiver-depends-Burn-Out )
   include( kwiver-depends-uuid )
->>>>>>> 2c6f70ae
+  include( kwiver-depends-kpf )
 endif()