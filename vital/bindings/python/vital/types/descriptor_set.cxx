/*ckwg +29
 * Copyright 2017 by Kitware, Inc.
 * All rights reserved.
 *
 * Redistribution and use in source and binary forms, with or without
 * modification, are permitted provided that the following conditions are met:
 *
 *  * Redistributions of source code must retain the above copyright notice,
 *    this list of conditions and the following disclaimer.
 *
 *  * Redistributions in binary form must reproduce the above copyright notice,
 *    this list of conditions and the following disclaimer in the documentation
 *    and/or other materials provided with the distribution.
 *
 *  * Neither name of Kitware, Inc. nor the names of any contributors may be used
 *    to endorse or promote products derived from this software without specific
 *    prior written permission.
 *
 * THIS SOFTWARE IS PROVIDED BY THE COPYRIGHT HOLDERS AND CONTRIBUTORS ``AS IS''
 * AND ANY EXPRESS OR IMPLIED WARRANTIES, INCLUDING, BUT NOT LIMITED TO, THE
 * IMPLIED WARRANTIES OF MERCHANTABILITY AND FITNESS FOR A PARTICULAR PURPOSE
 * ARE DISCLAIMED. IN NO EVENT SHALL THE AUTHORS OR CONTRIBUTORS BE LIABLE FOR
 * ANY DIRECT, INDIRECT, INCIDENTAL, SPECIAL, EXEMPLARY, OR CONSEQUENTIAL
 * DAMAGES (INCLUDING, BUT NOT LIMITED TO, PROCUREMENT OF SUBSTITUTE GOODS OR
 * SERVICES; LOSS OF USE, DATA, OR PROFITS; OR BUSINESS INTERRUPTION) HOWEVER
 * CAUSED AND ON ANY THEORY OF LIABILITY, WHETHER IN CONTRACT, STRICT LIABILITY,
 * OR TORT (INCLUDING NEGLIGENCE OR OTHERWISE) ARISING IN ANY WAY OUT OF THE USE
 * OF THIS SOFTWARE, EVEN IF ADVISED OF THE POSSIBILITY OF SUCH DAMAGE.
 */

#include <pybind11/stl.h>

#include <vital/types/descriptor_set.h>
<<<<<<< HEAD
=======

#include <memory>
>>>>>>> 3c79c07d

namespace py = pybind11;

typedef kwiver::vital::descriptor_set desc_set;
typedef kwiver::vital::simple_descriptor_set s_desc_set;

std::shared_ptr<s_desc_set>
new_desc_set()
{
<<<<<<< HEAD
  return std::shared_ptr<s_desc_set>(new s_desc_set());
=======
  return std::make_shared<s_desc_set>();
>>>>>>> 3c79c07d
}

std::shared_ptr<s_desc_set>
new_desc_set1(py::list py_list)
{
  std::vector<std::shared_ptr<kwiver::vital::descriptor>> desc_list;
  for(auto py_desc : py_list)
  {
    desc_list.push_back(py::cast<std::shared_ptr<kwiver::vital::descriptor>>(py_desc));
  }
<<<<<<< HEAD
  return std::shared_ptr<s_desc_set>(new s_desc_set(desc_list));
=======
  return std::make_shared<s_desc_set>(desc_list);
>>>>>>> 3c79c07d
}

PYBIND11_MODULE(descriptor_set, m)
{
  py::class_<desc_set, std::shared_ptr<desc_set>>(m, "BaseDescriptorSet");

  py::class_<s_desc_set, desc_set, std::shared_ptr<s_desc_set>>(m, "DescriptorSet")
  .def(py::init(&new_desc_set))
  .def(py::init(&new_desc_set1),
    py::arg("list"))
  .def("descriptors", &s_desc_set::descriptors)
  .def("size", &s_desc_set::size)
  .def("__len__", &s_desc_set::size)
  ;

}<|MERGE_RESOLUTION|>--- conflicted
+++ resolved
@@ -31,11 +31,8 @@
 #include <pybind11/stl.h>
 
 #include <vital/types/descriptor_set.h>
-<<<<<<< HEAD
-=======
 
 #include <memory>
->>>>>>> 3c79c07d
 
 namespace py = pybind11;
 
@@ -45,11 +42,7 @@
 std::shared_ptr<s_desc_set>
 new_desc_set()
 {
-<<<<<<< HEAD
-  return std::shared_ptr<s_desc_set>(new s_desc_set());
-=======
   return std::make_shared<s_desc_set>();
->>>>>>> 3c79c07d
 }
 
 std::shared_ptr<s_desc_set>
@@ -60,11 +53,7 @@
   {
     desc_list.push_back(py::cast<std::shared_ptr<kwiver::vital::descriptor>>(py_desc));
   }
-<<<<<<< HEAD
-  return std::shared_ptr<s_desc_set>(new s_desc_set(desc_list));
-=======
   return std::make_shared<s_desc_set>(desc_list);
->>>>>>> 3c79c07d
 }
 
 PYBIND11_MODULE(descriptor_set, m)
