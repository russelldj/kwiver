project(vital_python_algo)

include_directories(${pybind11_INCLUDE_DIR})

kwiver_add_python_library(algorithm
  vital/algo
  algorithm.h
<<<<<<< HEAD
  image_filter.h
=======
  detected_object_set_output.h
>>>>>>> 39bc776b
  image_object_detector.h
  train_detector.h

  algorithm.cxx
<<<<<<< HEAD
  image_filter.cxx
=======
  detected_object_set_output.cxx
>>>>>>> 39bc776b
  image_object_detector.cxx
  train_detector.cxx
  algorithm_module.cxx

  trampoline/algorithm_trampoline.txx
<<<<<<< HEAD
  trampoline/image_filter_trampoline.txx
=======
  trampoline/detected_object_set_output_trampoline.txx
>>>>>>> 39bc776b
  trampoline/image_object_detector_trampoline.txx
  trampoline/train_detector_trampoline.txx
)


target_link_libraries(python-vital.algo-algorithm
  PUBLIC ${PYTHON_LIBRARIES}
          vital
          vital_config
          vital_algo
          vital_python_util
)

kwiver_add_python_library(algorithm_factory
  vital/algo
  algorithm_factory.cxx
)

target_link_libraries(python-vital.algo-algorithm_factory
  PUBLIC ${PYTHON_LIBRARIES}
          vital
          vital_algo
)

kwiver_create_python_init(vital/algo
  algorithm
  algorithm_factory
)<|MERGE_RESOLUTION|>--- conflicted
+++ resolved
@@ -5,30 +5,21 @@
 kwiver_add_python_library(algorithm
   vital/algo
   algorithm.h
-<<<<<<< HEAD
+  detected_object_set_output.h
   image_filter.h
-=======
-  detected_object_set_output.h
->>>>>>> 39bc776b
   image_object_detector.h
   train_detector.h
 
   algorithm.cxx
-<<<<<<< HEAD
+  detected_object_set_output.cxx
   image_filter.cxx
-=======
-  detected_object_set_output.cxx
->>>>>>> 39bc776b
   image_object_detector.cxx
   train_detector.cxx
   algorithm_module.cxx
 
   trampoline/algorithm_trampoline.txx
-<<<<<<< HEAD
+  trampoline/detected_object_set_output_trampoline.txx
   trampoline/image_filter_trampoline.txx
-=======
-  trampoline/detected_object_set_output_trampoline.txx
->>>>>>> 39bc776b
   trampoline/image_object_detector_trampoline.txx
   trampoline/train_detector_trampoline.txx
 )
