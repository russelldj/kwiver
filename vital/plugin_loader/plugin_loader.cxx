/*ckwg +29
 * Copyright 2016-2018 by Kitware, Inc.
 * All rights reserved.
 *
 * Redistribution and use in source and binary forms, with or without
 * modification, are permitted provided that the following conditions are met:
 *
 *  * Redistributions of source code must retain the above copyright notice,
 *    this list of conditions and the following disclaimer.
 *
 *  * Redistributions in binary form must reproduce the above copyright notice,
 *    this list of conditions and the following disclaimer in the documentation
 *    and/or other materials provided with the distribution.
 *
 *  * Neither name of Kitware, Inc. nor the names of any contributors may be used
 *    to endorse or promote products derived from this software without specific
 *    prior written permission.
 *
 * THIS SOFTWARE IS PROVIDED BY THE COPYRIGHT HOLDERS AND CONTRIBUTORS "AS IS"
 * AND ANY EXPRESS OR IMPLIED WARRANTIES, INCLUDING, BUT NOT LIMITED TO, THE
 * IMPLIED WARRANTIES OF MERCHANTABILITY AND FITNESS FOR A PARTICULAR PURPOSE
 * ARE DISCLAIMED. IN NO EVENT SHALL THE AUTHORS OR CONTRIBUTORS BE LIABLE FOR
 * ANY DIRECT, INDIRECT, INCIDENTAL, SPECIAL, EXEMPLARY, OR CONSEQUENTIAL
 * DAMAGES (INCLUDING, BUT NOT LIMITED TO, PROCUREMENT OF SUBSTITUTE GOODS OR
 * SERVICES; LOSS OF USE, DATA, OR PROFITS; OR BUSINESS INTERRUPTION) HOWEVER
 * CAUSED AND ON ANY THEORY OF LIABILITY, WHETHER IN CONTRACT, STRICT LIABILITY,
 * OR TORT (INCLUDING NEGLIGENCE OR OTHERWISE) ARISING IN ANY WAY OUT OF THE USE
 * OF THIS SOFTWARE, EVEN IF ADVISED OF THE POSSIBILITY OF SUCH DAMAGE.
 */

#include "plugin_loader.h"
#include "plugin_factory.h"

#include <vital/exceptions/plugin.h>
#include <vital/logger/logger.h>
#include <vital/util/demangle.h>
#include <vital/util/string.h>

#include <algorithm>
#include <vector>
#include <sstream>

#include <kwiversys/SystemTools.hxx>
#include <kwiversys/Directory.hxx>

namespace kwiver {
namespace vital {

namespace {

using ST =  kwiversys::SystemTools;
using DL =  kwiversys::DynamicLoader;
<<<<<<< HEAD
  using library_t =  DL::LibraryHandle;
=======
using library_t =  DL::LibraryHandle;
>>>>>>> 94ad9116
using function_t = DL::SymbolPointer;

} // end anon namespace


// ==================================================================
/**
 * @brief Plugin manager private implementation.
 *
 */
class plugin_loader_impl
{
public:
  plugin_loader_impl( plugin_loader* parent,
                      std::string const& init_function,
                      std::string const& shared_lib_suffix )
    : m_parent( parent )
    , m_init_function( init_function )
    , m_shared_lib_suffix( shared_lib_suffix )
  { }

  ~plugin_loader_impl()
  { }

  void load_known_modules();
  void look_in_directory( std::string const& directory);
  void load_from_module( std::string const& path);

  void print( std::ostream& str ) const;

  plugin_loader* m_parent;
  const std::string m_init_function;
  const std::string m_shared_lib_suffix;

  /// Paths in which to search for module libraries
  path_list_t m_search_paths;

  // Map from interface type name to vector of class loaders
  plugin_map_t m_plugin_map;

  // Map to keep track of the modules we have opened and loaded.
  typedef std::map< std::string, DL::LibraryHandle > library_map_t;
  library_map_t m_library_map;

  /**
   * \brief Maps module name to source file.
   *
   * This map is used to keep track of whch modules have been
   * loaded. For diagnostic purposes, we also record the file that
   * registered the module.
   */
  plugin_module_map_t m_module_map;

  // Name of current module file we are processing
  std::string m_current_filename;

  std::vector< plugin_filter_handle_t > m_filters;

}; // end class plugin_loader_impl


// ------------------------------------------------------------------
plugin_loader
::plugin_loader( std::string const& init_function,
                 std::string const& shared_lib_suffix )
  : m_logger( kwiver::vital::get_logger( "vital.plugin_loader" ) )
  , m_impl( new plugin_loader_impl( this, init_function, shared_lib_suffix ) )
{ }


plugin_loader
::~plugin_loader()
{ }


// ------------------------------------------------------------------
plugin_factory_vector_t const&
plugin_loader
::get_factories( std::string const& type_name ) const
{
  static plugin_factory_vector_t empty; // needed for error case

  auto const it = m_impl->m_plugin_map.find(type_name);
  if ( it == m_impl->m_plugin_map.end() )
  {
    return empty;
  }

  return it->second;
}


// ------------------------------------------------------------------
plugin_factory_handle_t
plugin_loader
::add_factory( plugin_factory* fact )
{
  plugin_factory_handle_t fact_handle( fact );

  // Add the current file name as an attribute.
  fact->add_attribute( plugin_factory::PLUGIN_FILE_NAME, m_impl->m_current_filename );

  std::string interface_type;
  fact->get_attribute( plugin_factory::INTERFACE_TYPE, interface_type );

  std::string concrete_type;
  fact->get_attribute( plugin_factory::CONCRETE_TYPE, concrete_type );

  // If the hook has declined to register the factory, just return.
  for ( auto filt : m_impl->m_filters )
  {
    if ( ! filt->add_factory( fact_handle ) )
    {
      LOG_TRACE( m_logger, "Factory filter() declined to have this factory registered"
                 << " from file \"" << m_impl->m_current_filename << "\""
                 << "\"" << demangle( interface_type )
                 << "\" for derived type: \"" << demangle( concrete_type ) << "\""
        );
      return fact_handle;
    }
  }

  // Add factory to rest of its family
  m_impl->m_plugin_map[interface_type].push_back( fact_handle );

  LOG_TRACE( m_logger,
             "Adding plugin to create interface: \"" << demangle( interface_type )
             << "\" from derived type: \"" << demangle( concrete_type )
             << "\" from file: " << m_impl->m_current_filename );

  return fact_handle;
}


// ------------------------------------------------------------------
plugin_map_t const&
plugin_loader
::get_plugin_map() const
{
  return m_impl->m_plugin_map;
}


// ------------------------------------------------------------------
void
plugin_loader
::add_search_path( path_list_t const& path)
{
  m_impl->m_search_paths.insert(m_impl->m_search_paths.end(), path.begin(), path.end() );
  // remove any duplicate paths that were added
  erase_duplicates(m_impl->m_search_paths);
}


// ------------------------------------------------------------------
path_list_t const&
plugin_loader
::get_search_path() const
{
  // return vector of paths
  return this->m_impl->m_search_paths;
}


// ------------------------------------------------------------------
std::vector< std::string >
plugin_loader
::get_file_list() const
{
  std::vector< std::string > retval;

  for( auto const it : m_impl->m_library_map )
  {
    retval.push_back( it.first );
  } // end foreach

  return retval;
}


  // ------------------------------------------------------------------
bool
plugin_loader
::is_module_loaded( std::string const& name) const
{
  return (0 != m_impl->m_module_map.count( name ));
}

// ------------------------------------------------------------------
void
plugin_loader
::mark_module_as_loaded( std::string const& name )
{
  m_impl->m_module_map.insert( std::pair< std::string, std::string >(name, m_impl->m_current_filename ) );
}


// ------------------------------------------------------------------
plugin_module_map_t const&
plugin_loader
::get_module_map() const
{
  return m_impl->m_module_map;
}


// ------------------------------------------------------------------
void
plugin_loader
::load_plugins()
{
  m_impl->load_known_modules();
}


// ------------------------------------------------------------------
void
plugin_loader
::load_plugins( path_list_t const& dirpath )
{
  // Iterate over path and load modules
  for( auto const & module_dir : dirpath )
  {
    m_impl->look_in_directory( module_dir );
  }
}


// ------------------------------------------------------------------
void
plugin_loader
::load_plugin( path_t const& file )
{
  m_impl->load_from_module( file );
}


// ==================================================================
/**
 * @brief Load all known modules.
 *
 */
void
plugin_loader_impl
::load_known_modules()
{
  // Iterate over path and load modules
  for( auto const & module_dir : m_search_paths )
  {
    look_in_directory( module_dir );
  }
}


// ------------------------------------------------------------------
void
plugin_loader_impl
::look_in_directory( path_t const& dir_path )
{
  // Check given path for validity
  // Preventing load from current directory via empty string (security)
  if ( dir_path.empty() )
  {
    LOG_DEBUG( m_parent->m_logger, "Empty directory in the search path. Ignoring." );
    return;
  }

  if ( ! ST::FileExists( dir_path ) )
  {
    LOG_DEBUG( m_parent->m_logger, "Path " << dir_path << " doesn't exist. Ignoring." );
    return;
  }

  if ( ! ST::FileIsDirectory( dir_path ) )
  {
    LOG_DEBUG( m_parent->m_logger, "Path " << dir_path << " is not a directory. Ignoring." );
    return;
  }

  // Iterate over search-path directories, attempting module load on elements
  // that end in the configured library suffix.
  LOG_DEBUG( m_parent->m_logger, "Loading plugins from directory: " << dir_path );

  kwiversys::Directory dir;
  dir.Load( dir_path );
  unsigned long num_files = dir.GetNumberOfFiles();

  std::vector< std::string > file_list;

  for ( unsigned long i = 0; i < num_files; ++i )
  {
    file_list.push_back( std::string( dir.GetFile( i ) ) );
  }

  std::sort( file_list.begin(), file_list.end() );

  for ( auto file_no_path : file_list )
  {
    std::string file = dir.GetPath();
    file += "/" + file_no_path;

    // Accept this file as a module to check if it has the correct library
    // suffix and matches a provided module name if one was provided.

    if ( ST::GetFilenameLastExtension( file ) == m_shared_lib_suffix )
    {
      // Check that we're looking a file
      if ( ! ST::FileIsDirectory( file ) )
      {
        load_from_module( file );
      }
      else
      {
        LOG_WARN( m_parent->m_logger, "Encountered a directory entry " << file <<
                  " which ends with the expected suffix, but is not a file" );
      }
    }
  } // end for
} // plugin_loader_impl::look_in_directory


// ----------------------------------------------------------------
/**
 * \brief Load single module from shared object / DLL
 *
 * @param path Name of module to load.
 */
void
plugin_loader_impl
::load_from_module( path_t const& path )
{
  DL::LibraryHandle lib_handle;

  m_current_filename = path;

  LOG_DEBUG( m_parent->m_logger, "Loading plugins from: " << path );

  lib_handle = DL::OpenLibrary( path );
  if ( ! lib_handle )
  {
    LOG_WARN( m_parent->m_logger, "plugin_loader::Unable to load shared library \""  << path << "\" : "
              << DL::LastError() );
    return;
  }

  DL::SymbolPointer fp =
    DL::GetSymbolAddress( lib_handle, m_init_function );
  if ( 0 == fp )
  {
    std::string str("Unknown error");
    char const* last_error = DL::LastError();
    if ( last_error )
    {
      str = std::string( last_error );
    }

    LOG_INFO( m_parent->m_logger, "plugin_loader:: Unable to bind to function \"" << m_init_function << "()\" : "
              << str );

    DL::CloseLibrary( lib_handle );
    return;
  }

  // Check with the load hook to see if there are any last minute
  // objections to loading this plugin.
  for ( auto filter : m_filters )
  {
    if ( ! filter->load_plugin( path, lib_handle ) )
    {
      DL::CloseLibrary( lib_handle );
      return;
    }
  }

  // Save currently opened library in map
  m_library_map[path] = lib_handle;

  typedef void (* reg_fp_t)( plugin_loader* );

  reg_fp_t reg_fp = reinterpret_cast< reg_fp_t > ( fp );

  ( *reg_fp )( m_parent ); // register plugins
}

// ----------------------------------------------------------------------------
void plugin_loader
::clear_filters()
{
  m_impl->m_filters.clear();
}

// ----------------------------------------------------------------------------
void plugin_loader
::add_filter( plugin_filter_handle_t f )
{
  f->m_loader = this;
  m_impl->m_filters.push_back( f );
}


} } // end namespace<|MERGE_RESOLUTION|>--- conflicted
+++ resolved
@@ -50,11 +50,7 @@
 
 using ST =  kwiversys::SystemTools;
 using DL =  kwiversys::DynamicLoader;
-<<<<<<< HEAD
-  using library_t =  DL::LibraryHandle;
-=======
 using library_t =  DL::LibraryHandle;
->>>>>>> 94ad9116
 using function_t = DL::SymbolPointer;
 
 } // end anon namespace
