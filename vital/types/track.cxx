--- conflicted
+++ resolved
@@ -194,17 +194,6 @@
 track
 ::remove(track_state_sptr state)
 {
-<<<<<<< HEAD
-  for (auto it = this->history_.begin(); it != this->history_.end(); ++it)
-  {
-    if (state == *it)
-    {
-      this->history_.erase(it);
-      return true;
-    }
-  }
-  return false;
-=======
   auto pos = std::lower_bound(this->history_.begin(), this->history_.end(),
     state->frame(), compare_state_frame());
 
@@ -215,7 +204,6 @@
 
   this->history_.erase(pos);
   return true;
->>>>>>> 539cf4f6
 }
 
 /// Find the track state iterator matching \a frame
