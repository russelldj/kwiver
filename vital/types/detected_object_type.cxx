--- conflicted
+++ resolved
@@ -99,11 +99,6 @@
   }
 }
 
-<<<<<<< HEAD
-detected_object_type::
-detected_object_type( const std::string& class_name, double score )
-{
-=======
 detected_object_type
 ::detected_object_type( const std::string& class_name, double score )
 {
@@ -112,7 +107,6 @@
     throw std::invalid_argument( "Must supply a non-empty class name." );
   }
 
->>>>>>> d49c807e
   set_score( class_name, score );
 }
 
@@ -155,13 +149,8 @@
 
 // ------------------------------------------------------------------
 void
-<<<<<<< HEAD
-detected_object_type::
-get_most_likely( std::string& max_name ) const
-=======
 detected_object_type
 ::get_most_likely( std::string& max_name ) const
->>>>>>> d49c807e
 {
   if ( m_classes.empty() )
   {
@@ -177,13 +166,8 @@
 
 // ------------------------------------------------------------------
 void
-<<<<<<< HEAD
-detected_object_type::
-get_most_likely( std::string& max_name, double& max_score ) const
-=======
 detected_object_type
 ::get_most_likely( std::string& max_name, double& max_score ) const
->>>>>>> d49c807e
 {
   if ( m_classes.empty() )
   {
