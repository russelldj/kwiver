--- conflicted
+++ resolved
@@ -219,16 +219,6 @@
    * \param other image_memory to copy from.
    */
   image_memory& operator=( const image_memory& other );
-<<<<<<< HEAD
-=======
-
-  /// Equality operator
-  /**
-   * Compares the data in other image memory with this image data.
-   * \param other image_memory to compare with
-   */
-  bool operator==( const image_memory& other ) const;
->>>>>>> 73221e74
 
   /// Destructor
   virtual ~image_memory();
@@ -255,8 +245,6 @@
 // ===========================================================================
 /// The representation of an in-memory image.
 /**
-<<<<<<< HEAD
-=======
  * This base image class represents an image with a dynamic data type.  The
  * underlying data type can be queried using pixel_traits().  To properly
  * access individual pixels the data type must be known.  The templated at<T>()
@@ -268,7 +256,6 @@
  * Memory Management
  * -----------------
  *
->>>>>>> 73221e74
  * This image class supports two modes of memory management.  Either the image
  * owns its memory or it does not.  If the image owns its memory the
  * image::memory() function will return a shared pointer to that image_memory
@@ -457,13 +444,8 @@
 
   /// Equality operator
   /**
-<<<<<<< HEAD
    * Compares this image to another image to test equality.
    *
-=======
-   * Compares this image to another image. Uses image data, pixel trait and image
-   * dimension for comparision
->>>>>>> 73221e74
    * \param other image to compare with
    *
    * \note This function computes only "shallow" equality.  That is, the images
