/*ckwg +29
 * Copyright 2014 by Kitware, Inc.
 * All rights reserved.
 *
 * Redistribution and use in source and binary forms, with or without
 * modification, are permitted provided that the following conditions are met:
 *
 *  * Redistributions of source code must retain the above copyright notice,
 *    this list of conditions and the following disclaimer.
 *
 *  * Redistributions in binary form must reproduce the above copyright notice,
 *    this list of conditions and the following disclaimer in the documentation
 *    and/or other materials provided with the distribution.
 *
 *  * Neither name of Kitware, Inc. nor the names of any contributors may be used
 *    to endorse or promote products derived from this software without specific
 *    prior written permission.
 *
 * THIS SOFTWARE IS PROVIDED BY THE COPYRIGHT HOLDERS AND CONTRIBUTORS ``AS IS''
 * AND ANY EXPRESS OR IMPLIED WARRANTIES, INCLUDING, BUT NOT LIMITED TO, THE
 * IMPLIED WARRANTIES OF MERCHANTABILITY AND FITNESS FOR A PARTICULAR PURPOSE
 * ARE DISCLAIMED. IN NO EVENT SHALL THE AUTHORS OR CONTRIBUTORS BE LIABLE FOR
 * ANY DIRECT, INDIRECT, INCIDENTAL, SPECIAL, EXEMPLARY, OR CONSEQUENTIAL
 * DAMAGES (INCLUDING, BUT NOT LIMITED TO, PROCUREMENT OF SUBSTITUTE GOODS OR
 * SERVICES; LOSS OF USE, DATA, OR PROFITS; OR BUSINESS INTERRUPTION) HOWEVER
 * CAUSED AND ON ANY THEORY OF LIABILITY, WHETHER IN CONTRACT, STRICT LIABILITY,
 * OR TORT (INCLUDING NEGLIGENCE OR OTHERWISE) ARISING IN ANY WAY OUT OF THE USE
 * OF THIS SOFTWARE, EVEN IF ADVISED OF THE POSSIBILITY OF SUCH DAMAGE.
 */

/**
 * \file
 * \brief Header file for a map from frame IDs to cameras
 */

#ifndef VITAL_CAMERA_MAP_H_
#define VITAL_CAMERA_MAP_H_

#include "camera.h"

#include <vital/vital_types.h>
#include <vital/vital_config.h>

#include <set>
#include <map>
#include <memory>

namespace kwiver {
namespace vital {

/// An abstract mapping between frame IDs and cameras
class camera_map
{
public:
  /// typedef for std::map from integer IDs to cameras
  typedef std::map< frame_id_t, camera_sptr > map_camera_t;

  /// Destructor
  virtual ~camera_map() = default;

  /// Return the number of cameras in the map
  virtual size_t size() const = 0;

  /// Return a map from integer IDs to camera shared pointers
  virtual map_camera_t cameras() const = 0;
};

/// typedef for a camera shared pointer
typedef std::shared_ptr< camera_map > camera_map_sptr;


/// A concrete camera_map that simply wraps a std::map.
class simple_camera_map :
  public camera_map
{
public:
  /// Default Constructor
  simple_camera_map() { }

  /// Constructor from a std::map of cameras
  explicit simple_camera_map( map_camera_t const& cameras )
    : data_( cameras ) { }

  /// Return the number of cameras in the map
  virtual size_t size() const { return data_.size(); }

  /// Return a map from integer IDs to camera shared pointers
  virtual map_camera_t cameras() const { return data_; }


protected:
  /// The map from integer IDs to camera shared pointers
  map_camera_t data_;
};


template<class T>
class camera_map_of_;

template<class T>
using camera_map_of_sptr = std::shared_ptr<camera_map_of_<T>>;

/// A concrete camera_map that simply wraps a std::map.
template<class T>
class camera_map_of_ :
  public camera_map
{
public:
  typedef std::map< frame_id_t, std::shared_ptr<T> > frame_to_T_sptr_map;

  /// Default Constructor
  camera_map_of_() { }

  /// Constructor from a std::map of cameras
  explicit camera_map_of_(frame_to_T_sptr_map const& cameras)
    : data_(cameras) { }

  /// Return the number of cameras in the map
  virtual size_t size() const { return data_.size(); }

  /// Return a map from integer IDs to camera shared pointers
  virtual map_camera_t cameras() const
  {
    map_camera_t ret_map;
    for (auto const& d : data_)
    {
      ret_map[d.first] = d.second;
    }
    return ret_map;
  }

  /// Return the frame ids in the map
  virtual std::set<frame_id_t> get_frame_ids() const
  {
    std::set<frame_id_t> cam_ids;
    for (auto const& d : data_)
    {
      cam_ids.insert(d.first);
    }
    return cam_ids;
  }

  /// Find a camera in the map
  /**
  * \param [in] fid the frame id of the camera to return
  * \return     the camera if found or a null camera if it is not found
  */
  std::shared_ptr<T> find(frame_id_t fid) const
  {
    auto it = data_.find(fid);
    if (it == data_.end())
    {
<<<<<<< HEAD
      return nullptr;
=======
      return std::shared_ptr<T>();
>>>>>>> 4dd4d637
    }
    else
    {
      return it->second;
    }
  }

  /// Erase a camera from the map
  /**
  * \param [in] fid the frame id of the camera to erase
  */
  void erase(frame_id_t fid)
  {
    data_.erase(fid);
  }

  /// Insert a camera into the map
  /**
  * \param [in] fid the frame id of the camera to insert
  * \param [in] cam the camera to insert
  */
  void insert(frame_id_t fid, std::shared_ptr<T> cam)
  {
    data_[fid] = cam;
  }

  /// Clear the map of all cameras
  void clear()
  {
    data_.clear();
  }

  /// Set the map from a map of base cameras.
  /**
  * Only simple perspective cameras will be added to the map.  All
  * others are ignored.  The map is emptied before the cameras are added.
  * \param [in] base_cams the cams to add
  */
  void set_from_base_cams(camera_map_sptr base_cams)
  {
    auto base_cams_map = base_cams->cameras();
    set_from_base_camera_map(base_cams_map);
  }

  /// Set the map from a map of base cameras.
  /**
  * Only simple perspective cameras will be added to the map.  All
  * others are ignored.
  * \param [in] base_cams_map the map of cams to add
  */
  void set_from_base_camera_map(const camera_map::map_camera_t &base_cams_map)
  {
    clear();
    for (auto &c : base_cams_map)
    {
      auto pc = std::dynamic_pointer_cast<T>(c.second);
      if (pc)
      {
        data_[c.first] = pc;
      }
    }
  }

  /// Create a clone of the map cloning each cameara in the map
  camera_map_of_sptr<T> clone()
  {
    auto the_clone = std::make_shared<camera_map_of_<T>>();
    for (auto &d : data_)
    {
      the_clone->insert(d.first, std::static_pointer_cast<T>(d.second->clone()));
    }
    return the_clone;
  }

  /// return a map from integer IDs to simple perspective camera shared pointers
  virtual frame_to_T_sptr_map const& T_cameras() const { return data_; }

protected:
  /// The map from integer IDs to camera shared pointers
  frame_to_T_sptr_map data_;

};

}} // end namespace vital

#endif // VITAL_CAMERA_MAP_H_<|MERGE_RESOLUTION|>--- conflicted
+++ resolved
@@ -150,11 +150,7 @@
     auto it = data_.find(fid);
     if (it == data_.end())
     {
-<<<<<<< HEAD
-      return nullptr;
-=======
       return std::shared_ptr<T>();
->>>>>>> 4dd4d637
     }
     else
     {
