--- conflicted
+++ resolved
@@ -51,15 +51,9 @@
 
   for (unsigned int i=0; i<vec_length; ++i)
   {
-<<<<<<< HEAD
-   if (auto* const mdi = md->get(tags[i]))
-    {
-      rslt[i] = mdi->as_double();
-=======
    if (auto& mdi = md->find(tags[i]))
     {
       rslt[i] = mdi.as_double();
->>>>>>> f9b698b1
     }
     else
     {
@@ -85,15 +79,9 @@
 
   for (int i=0; i<4; ++i)
   {
-<<<<<<< HEAD
-   if (auto* const mdi = md->get(tags[i]))
-    {
-      rslt.row(i) = string_to_vector(mdi->as_string());
-=======
    if (auto& mdi = md->find(tags[i]))
     {
       rslt.row(i) = string_to_vector(mdi.as_string());
->>>>>>> f9b698b1
     }
     else
     {
