/*ckwg +29
 * Copyright 2014-2017 by Kitware, Inc.
 * All rights reserved.
 *
 * Redistribution and use in source and binary forms, with or without
 * modification, are permitted provided that the following conditions are met:
 *
 *  * Redistributions of source code must retain the above copyright notice,
 *    this list of conditions and the following disclaimer.
 *
 *  * Redistributions in binary form must reproduce the above copyright notice,
 *    this list of conditions and the following disclaimer in the documentation
 *    and/or other materials provided with the distribution.
 *
 *  * Neither name of Kitware, Inc. nor the names of any contributors may be used
 *    to endorse or promote products derived from this software without specific
 *    prior written permission.
 *
 * THIS SOFTWARE IS PROVIDED BY THE COPYRIGHT HOLDERS AND CONTRIBUTORS ``AS IS''
 * AND ANY EXPRESS OR IMPLIED WARRANTIES, INCLUDING, BUT NOT LIMITED TO, THE
 * IMPLIED WARRANTIES OF MERCHANTABILITY AND FITNESS FOR A PARTICULAR PURPOSE
 * ARE DISCLAIMED. IN NO EVENT SHALL THE AUTHORS OR CONTRIBUTORS BE LIABLE FOR
 * ANY DIRECT, INDIRECT, INCIDENTAL, SPECIAL, EXEMPLARY, OR CONSEQUENTIAL
 * DAMAGES (INCLUDING, BUT NOT LIMITED TO, PROCUREMENT OF SUBSTITUTE GOODS OR
 * SERVICES; LOSS OF USE, DATA, OR PROFITS; OR BUSINESS INTERRUPTION) HOWEVER
 * CAUSED AND ON ANY THEORY OF LIABILITY, WHETHER IN CONTRACT, STRICT LIABILITY,
 * OR TORT (INCLUDING NEGLIGENCE OR OTHERWISE) ARISING IN ANY WAY OUT OF THE USE
 * OF THIS SOFTWARE, EVEN IF ADVISED OF THE POSSIBILITY OF SUCH DAMAGE.
 */

#include "explorer_plugin.h"
#include "explorer_context_priv.h"

#include <vital/algorithm_plugin_manager_paths.h> //+ maybe rename later

#include <vital/plugin_loader/plugin_manager.h>
#include <vital/plugin_loader/plugin_factory.h>
#include <vital/config/config_block.h>
#include <vital/util/demangle.h>
#include <vital/util/wrap_text_block.h>
#include <vital/logger/logger.h>
#include <vital/algo/algorithm_factory.h>

#include <kwiversys/RegularExpression.hxx>
#include <kwiversys/SystemTools.hxx>

#include <iostream>
#include <vector>
#include <string>
#include <sstream>
#include <iterator>
#include <memory>
#include <map>
#include <algorithm>


/*
TODO

- expand help text to be more like a man page.
- handle processopedia and algo_explorer personalities.

- make it easy to display one factory (e.g. process) Maybe add flag
  for finding impl type by regexp.

 */

typedef kwiversys::SystemTools ST;

// -----------------------------------------------------------------
/**
 *
 *
 */
class local_manager
  : public kwiver::vital::plugin_manager
{
public:
  local_manager() { }

  kwiver::vital::plugin_loader* loader() { return get_loader(); }

}; // end class local_manager

// -- forward definitions --
static void display_attributes( kwiver::vital::plugin_factory_handle_t const fact );
static void display_by_category( const kwiver::vital::plugin_map_t& plugin_map, const std::string& category );


//==================================================================
// Define global program data
static kwiver::vital::explorer_context::priv G_context;
static kwiver::vital::explorer_context* G_explorer_context;

static kwiver::vital::logger_handle_t G_logger;

static kwiversys::RegularExpression filter_regex;
static kwiversys::RegularExpression fact_regex;
static kwiversys::RegularExpression type_regex;

// This program can have different personalities depending on the name
// of the executable.  This is to emulate the useful behaviour of
// older dedicated programs.
enum { prog_default, prog_processopedia, prog_alog_explorer };
static int program_personality( prog_default );

static std::map< const std::string, kwiver::vital::category_explorer *> category_map;

// ==================================================================

static std::string const hidden_prefix = "_";

// Accessor for output stream.
inline std::ostream& pe_out()
{
  return *G_context.m_out_stream;
}


// ------------------------------------------------------------------
/*
 * Functor to print an attribute
 */
struct print_functor
{
  print_functor( std::ostream& str)
    : m_str( str )
  { }

  void operator() ( std::string const& key, std::string const& val ) const
  {
    // Skip canonical names and other attributes that are displayed elsewhere
    if ( ( kwiver::vital::plugin_factory::PLUGIN_NAME != key)
         && ( kwiver::vital::plugin_factory::CONCRETE_TYPE != key )
         && ( kwiver::vital::plugin_factory::INTERFACE_TYPE != key )
         && ( kwiver::vital::plugin_factory::PLUGIN_DESCRIPTION != key )
         && ( kwiver::vital::plugin_factory::PLUGIN_FILE_NAME != key )
         && ( kwiver::vital::plugin_factory::PLUGIN_VERSION != key )
         && ( kwiver::vital::plugin_factory::PLUGIN_MODULE_NAME != key )
      )
    {
      std::string value(val);

      size_t pos = value.find( '\004' );
      if ( std::string::npos != pos)
      {
        value.replace( pos, 1, "\"  ::  \"" );
      }

      m_str << "    * " << key << ": \"" << value << "\"" << std::endl;
    }
  }

  // instance data
  std::ostream& m_str;
};


// ------------------------------------------------------------------
void usage( const std::string& prog_name )
{
    pe_out() << "Usage: " << prog_name << "[options]\n"
             << "\nThis tool displays the attributes of plugins. Each plugin file contains one or more factories.\n"

             << "    --help -h     Display usage information\n"
             << "    --detail -d   Display detailed information about plugins\n"
             << "    --factory --fact  regexp    Only display factories whose interface type matches specified regexp\n"
             << "    --type   regexp    Only display factories whose instance name matches the specified regexp\n"
             << "    --brief -b    Generate brief display\n"

             << "    --files       Display list of loaded files\n"
             << "    --mod         Display list of loaded modules\n"
             << "    --all         Display all plugins\n"
             << "    --algorithm --algo type   Display only algorithm type plugins.\n"
             << "                  If type is specified as \"all\", then all algorithms are listed. Otherwise, the type\n"
             << "                  will be treated as a regexp and only algorithm types that match the regexp will be displayed.\n"
             << "    --process --proc type     Display only sprokit process type plugins.\n"
             << "                  If type is specified as \"all\", then all processes are listed. Otherwise, the type\n"
             << "                  will be treated as a regexp and only processes names that match the regexp will be displayed.\n"
             << "    --scheduler  Display scheduler type plugins\n"

             << "    --filter  attr-name regex    Filter factories based on attribute name and value.\n"
             << "    --summary       Display summary of all factories loaded\n"
             << "    --attrs         Display raw attributes for factories without calling any category specific plugins\n"

             << "    -Ipath       Add path to loadable module search path\n"
             << "    --path       Display loadable module search path list\n"
             << "    --load   file-name   Load only specified plugin file for inspection. No other plugins are loaded\n"
             << "    --pipe       Display output in pipeline definition file format\n"

             << std::endl;

}


// ------------------------------------------------------------------
std::string
join( const std::vector< std::string >& vec, const char* delim )
{
  std::stringstream res;
  std::copy( vec.begin(), vec.end(), std::ostream_iterator< std::string > ( res, delim ) );

  return res.str();
}


// ------------------------------------------------------------------
void
display_attributes( kwiver::vital::plugin_factory_handle_t const fact )
{
  // See if this factory is selected
  if ( G_context.opt_attr_filter )
  {
    std::string val;
    if ( ! fact->get_attribute( G_context.opt_filter_attr, val ) )
    {
      // attribute has not been found.
      return;
    }

    if ( ! filter_regex.find( val ) )
    {
      // The attr value does not match the regex.
      return;
    }

  } // end attr filter

  // Print the required fields first
  std::string buf;

  buf = "-- Not Set --";
  fact->get_attribute( kwiver::vital::plugin_factory::PLUGIN_NAME, buf );

  std::string version( "" );
  fact->get_attribute( kwiver::vital::plugin_factory::PLUGIN_VERSION, version );

  pe_out() << "  Plugin name: " << buf;

  if ( G_context.opt_brief )
  {
    pe_out()  << std::endl;
    return;
  }

  if ( ! version.empty() )
  {
    pe_out() << "      Version: " << version;
  }

  pe_out()  << std::endl;

  buf = "-- Not Set --";
  fact->get_attribute( kwiver::vital::plugin_factory::PLUGIN_DESCRIPTION, buf );
  pe_out() << G_context.m_wtb.wrap_text( buf );

  // Stop here if attributes not enabled
  if ( ! G_context.opt_attrs )
  {
    return;
  }

  buf = "-- Not Set --";
  if ( fact->get_attribute( kwiver::vital::plugin_factory::CONCRETE_TYPE, buf ) )
  {
    buf = kwiver::vital::demangle( buf );
  }
  pe_out() << "      Creates concrete type: " << buf << std::endl;

  buf = "-- Not Set --";
  fact->get_attribute( kwiver::vital::plugin_factory::PLUGIN_FILE_NAME, buf );
  pe_out() << "      Plugin loaded from file: " << buf << std::endl;

  buf = "-- Not Set --";
  fact->get_attribute( kwiver::vital::plugin_factory::PLUGIN_MODULE_NAME, buf );
  pe_out() << "      Plugin module name: " << buf << std::endl;

  // print all the rest of the attributes
  print_functor pf( pe_out() );
  fact->for_each_attr( pf );

  pe_out() << std::endl;
}


// ------------------------------------------------------------------
//
// display full factory
//
void
display_factory( kwiver::vital::plugin_factory_handle_t const fact )
{
  // See if this factory is selected
  if ( G_context.opt_attr_filter )
  {
    std::string val;
    if ( ! fact->get_attribute( G_context.opt_filter_attr, val ) )
    {
      // attribute has not been found.
      return;
    }

    if ( ! filter_regex.find( val ) )
    {
      // The attr value does not match the regex.
      return;
    }

  } // end attr filter

  display_attributes( fact );
}


// ------------------------------------------------------------------
void display_by_category( const kwiver::vital::plugin_map_t& plugin_map,
                          const std::string& category )
{
  pe_out() << "\n---- All " << category << " Factories\n";

  kwiver::vital::category_explorer* cat_handler(0);
  if ( category_map.count( category ) )
  {
    cat_handler = category_map[category];
  }

  for( auto it : plugin_map )
  {
    std::string ds = kwiver::vital::demangle( it.first );

    kwiver::vital::plugin_factory_vector_t const& facts = it.second;
    if (facts.size() == 0)
    {
      continue;
    }

    kwiver::vital::plugin_factory_handle_t const afact = facts[0];

    // We assume that all factories that support an interface all have the same category.
    std::string cat;
    if ( ! afact->get_attribute( kwiver::vital::plugin_factory::PLUGIN_CATEGORY, cat )
         || cat != category )
    {
      continue;
    }

    // If regexp matching is enabled, and this does not match, skip it
    if ( G_context.opt_fact_filt && ( ! fact_regex.find( ds ) ) )
    {
      continue;
    }

    pe_out() << "\nPlugins that implement type \"" << ds << "\"" << std::endl;

    // Get vector of factories
    for( kwiver::vital::plugin_factory_handle_t const fact : facts )
    {
      // If regexp matching is enabled, and this does not match, skip it
      if ( G_context.opt_type_filt )
      {
        std::string type_name = "-- Not Set --";
        if ( ! fact->get_attribute( kwiver::vital::plugin_factory::PLUGIN_NAME, type_name )
             || ( ! type_regex.find( type_name ) ) )
        {
          continue;
        }
      }

      if ( cat_handler )
      {
        cat_handler->explore( fact );
        continue;
      }

      // Default display for factory
      display_factory( fact );

    } // end foreach factory
  } // end interface type

  pe_out() << std::endl;
}


//+ Move this into the context class so it is available to all plugins.
//+ Don't forget to wrap the description text.
// ------------------------------------------------------------------
void print_config( kwiver::vital::config_block_sptr const config )
{
  kwiver::vital::config_block_keys_t all_keys = config->available_values();
  const std::string indent( "    " );

  pe_out() << indent << "Configuration block contents\n";

  for( kwiver::vital::config_block_key_t key : all_keys )
  {
    kwiver::vital::config_block_value_t val = config->get_value< kwiver::vital::config_block_value_t > ( key );
    pe_out() << std::endl
             << indent << "\"" << key << "\" = \"" << val << "\"\n";

    kwiver::vital::config_block_description_t descr = config->get_description( key );
    pe_out() << indent << "Description: " << descr << std::endl;
  }
}


// ------------------------------------------------------------------
/**
 * @brief Load plugin explorer plugins
 *
 * Since these plugins are part of the tool, they are loaded separately.
 *
 * @param path Directory of where to look for these plugins.
 */
void load_explorer_plugins( const std::string& path )
{
  LOG_DEBUG( G_logger, "Loading explorer plugins from: " << path );

  // need a dedicated loader to just load the explorer_context files.
  kwiver::vital::plugin_loader pl( "register_explorer_plugin", SHARED_LIB_SUFFIX );

  kwiver::vital::path_list_t pathl;
  const std::string& default_module_paths( DEFAULT_MODULE_PATHS );

  ST::Split( default_module_paths, pathl, PATH_SEPARATOR_CHAR );

  // Check env variable for path specification
  const char * env_ptr = kwiversys::SystemTools::GetEnv( "KWIVER_PLUGIN_PATH" );
  if ( 0 != env_ptr )
  {
    LOG_DEBUG( G_logger, "Adding path(s) \"" << env_ptr << "\" from environment" );
    std::string const extra_module_dirs(env_ptr);

    // Split supplied path into separate items using PATH_SEPARATOR_CHAR as delimiter
    ST::Split( extra_module_dirs, pathl, PATH_SEPARATOR_CHAR );
  }

  // Add our subdirectory to each path element
  for( std::string& p : pathl )
  {
    // This subdirectory must match what is specified in the build system.
    p.append( "/plugin_explorer" );
  }

  // Remove duplicates
  std::sort( pathl.begin(), pathl.end() );
  pathl.erase(std::unique( pathl.begin(), pathl.end()), pathl.end() );

  // Load plugins
  pl.load_plugins( pathl );

  auto fact_list = pl.get_factories( typeid( kwiver::vital::category_explorer ).name() );

  for( auto fact : fact_list )
  {
    std::string name;
    if ( fact->get_attribute( kwiver::vital::plugin_factory::PLUGIN_NAME, name ) )
    {
      auto cat_ex = fact->create_object<kwiver::vital::category_explorer>();
      if ( cat_ex )
      {
        if ( cat_ex->initialize( G_explorer_context ) )
        {
          category_map[name] = cat_ex;
          LOG_DEBUG( G_logger, "Adding category handler for: " << name );
        }
        else
        {
          LOG_DEBUG( G_logger, "Category handler for :" << name << " did not initialize." );
        }
      }
      else
      {
        LOG_WARN( G_logger, "Could not create explorer plugin \"" << name << "\"" );
      }
    }
  }
}


// ------------------------------------------------------------------
int
path_callback( const char*  argument,   // name of argument
               const char*  value,      // value of argument
               void*        call_data ) // data from register call
{
  const std::string p( value );

  G_context.opt_path.push_back( p );
  return 1;   // return true for OK
}


// ==================================================================
/*                   _
 *   _ __ ___   __ _(_)_ __
 *  | '_ ` _ \ / _` | | '_ \
 *  | | | | | | (_| | | | | |
 *  |_| |_| |_|\__,_|_|_| |_|
 *
 */
int
main( int argc, char* argv[] )
{
  // Initialize shared storage
  G_logger = kwiver::vital::get_logger( "plugin_explorer" );
  G_context.m_out_stream = &std::cout; // could use a string stream
  G_context.display_attr = display_attributes; // set display function pointer

  G_explorer_context = new kwiver::vital::context_factory( &G_context );

  {
    const std::string prog_name( argv[0] );

    // Check to see if we are running under a sanctioned alias
    if ( prog_name.find( "processopedia" ) != std::string::npos )
    {
      program_personality = prog_processopedia;
      G_context.opt_process = true;
    }
    else if ( prog_name.find( "algo_explorer" ) != std::string::npos )
    {
      program_personality = prog_alog_explorer;
      G_context.opt_algo = true;
    }
  }

  // Set formatting string for description formatting
  G_context.m_wtb.set_indent_string( "      " );

  // set up the command line args
  G_context.m_args.Initialize( argc, argv );
  G_context.m_args.StoreUnusedArguments( true );
  typedef kwiversys::CommandLineArguments argT;

  G_context.m_args.AddArgument( "--help",    argT::NO_ARGUMENT, &G_context.opt_help, "Display usage information" );
  G_context.m_args.AddArgument( "-h",        argT::NO_ARGUMENT, &G_context.opt_help, "Display usage information" );
  G_context.m_args.AddArgument( "--detail",  argT::NO_ARGUMENT, &G_context.opt_detail, "Display detailed information about plugins" );
  G_context.m_args.AddArgument( "-d",        argT::NO_ARGUMENT, &G_context.opt_detail, "Display detailed information about plugins" );
  G_context.m_args.AddArgument( "--path",    argT::NO_ARGUMENT, &G_context.opt_path_list, "Display plugin search path" );
  G_context.m_args.AddCallback( "-I",        argT::CONCAT_ARGUMENT, path_callback, 0, "Add directory to plugin search path" );
  G_context.m_args.AddArgument( "--factory", argT::SPACE_ARGUMENT, &G_context.opt_fact_regex, "Filter factories by interface type based on regexp" );
  G_context.m_args.AddArgument( "--fact",    argT::SPACE_ARGUMENT, &G_context.opt_fact_regex, "Filter factories by interface type based on regexp" );
  G_context.m_args.AddArgument( "--type",    argT::SPACE_ARGUMENT, &G_context.opt_type_regex, "Filter factories by instance name based on regexp" );
  G_context.m_args.AddArgument( "--brief",   argT::NO_ARGUMENT, &G_context.opt_brief, "Brief display" );
  G_context.m_args.AddArgument( "-b",        argT::NO_ARGUMENT, &G_context.opt_brief, "Brief display" );
  G_context.m_args.AddArgument( "--files",   argT::NO_ARGUMENT, &G_context.opt_files, "Display list of loaded files" );
  G_context.m_args.AddArgument( "--mod",     argT::NO_ARGUMENT, &G_context.opt_modules, "Display list of loaded modules" );
  G_context.m_args.AddArgument( "--all",     argT::NO_ARGUMENT, &G_context.opt_all, "Display all plugins" );

  std::string algo_arg;
  G_context.m_args.AddArgument( "--algorithm", argT::SPACE_ARGUMENT, &algo_arg, "Display all algorithms" );
  G_context.m_args.AddArgument( "--algo",    argT::SPACE_ARGUMENT, &algo_arg, "Display all algorithms" );

  std::string proc_arg;
  G_context.m_args.AddArgument( "--process",   argT::SPACE_ARGUMENT, &proc_arg, "Select only processes" );
  G_context.m_args.AddArgument( "--proc",      argT::SPACE_ARGUMENT, &proc_arg, "Select only processes" );

  G_context.m_args.AddArgument( "--scheduler", argT::NO_ARGUMENT, &G_context.opt_scheduler, "Select only schedulers" );

  std::vector< std::string > filter_args;
  G_context.m_args.AddArgument( "--filter",  argT::MULTI_ARGUMENT, &filter_args,
                                "Filter factories based on attribute name and value. "
                                "Only two fields must follow: <attr-name> <attr-value>" );

  G_context.m_args.AddArgument( "--summary", argT::NO_ARGUMENT, &G_context.opt_summary, "Display summary of factories" );

  G_context.m_args.AddArgument( "--attrs",   argT::NO_ARGUMENT, &G_context.opt_attrs,
                                "Display raw attributes for factories without calling any category specific plugins" );

<<<<<<< HEAD
  G_context.m_args.AddArgument( "--load", argT::SPACE_ARGUMENT, &G_context.opt_load_module,
=======
  G_context.m_args.AddArgument( "--load",    argT::SPACE_ARGUMENT, &G_context.opt_load_module,
>>>>>>> baa58ffb
                                "Load only specified plugin file for inspection." );

  G_context.m_args.AddArgument( "--pipe",     argT::NO_ARGUMENT, &G_context.opt_pipe_format, "Generate output in pipeline format" );

  // See if there are no args specified. If so, then default to full listing
  if ( argc == 1 )
  {
    G_context.opt_all = true;
  }

  // Parse args
  if ( ! G_context.m_args.Parse() )
  {
    std::cerr << "Problem parsing arguments" << std::endl;
    exit( 0 );
  }

  if ( G_context.opt_help )
  {
    usage( argv[0] );
    exit( 0 );
  }

  // Save some time by not loading the plugins if we know we will not
  // be using them.
  if ( ! G_context.opt_attrs )
  {
    load_explorer_plugins( DEFAULT_MODULE_PATHS );
  }

  // Handle process type parameter
  if ( ! proc_arg.empty() )
  {
    G_context.opt_process = true;

    // Handle process type string
    if ( proc_arg != "all" )
    {
      // if not all, then use as type selector regexp
      G_context.opt_type_filt = true; // do type filtering
      if ( ! type_regex.compile( proc_arg) )
      {
        std::cerr << "Invalid regular expression for type filter \"" << proc_arg << "\"" << std::endl;
        return 1;
      }
    }
  }

  if (! algo_arg.empty() )
  {
    G_context.opt_algo = true;

    // Handle algorithm type string
    if ( algo_arg != "all" )
    {
      // if not all, then use as type selector regexp
      G_context.opt_fact_filt = true; // do factory filtering
      if ( ! fact_regex.compile( algo_arg) )
      {
        std::cerr << "Invalid regular expression for type filter \"" << algo_arg << "\"" << std::endl;
        return 1;
      }
    }

  }

  // If a factory filtering regex specified, then compile it.
  if ( ! G_context.opt_fact_regex.empty() )
  {
    G_context.opt_fact_filt = true;
    if ( ! fact_regex.compile( G_context.opt_fact_regex) )
    {
      std::cerr << "Invalid regular expression for factory filter \"" << G_context.opt_fact_regex << "\"" << std::endl;
      return 1;
    }
  }

  // If a instance type filtering regex specified, then compile it.
  if ( ! G_context.opt_type_regex.empty() )
  {
    G_context.opt_type_filt = true;
    if ( ! type_regex.compile( G_context.opt_type_regex) )
    {
      std::cerr << "Invalid regular expression for type filter \"" << G_context.opt_type_regex << "\"" << std::endl;
      return 1;
    }
  }

  if ( filter_args.size() > 0 )
  {
    // check for attribute based filtering
    if ( filter_args.size() == 2 )
    {
      G_context.opt_attr_filter = true;
      G_context.opt_filter_attr = filter_args[0];
      G_context.opt_filter_regex = filter_args[1];

      if ( ! filter_regex.compile( G_context.opt_filter_regex ) )
      {
        std::cerr << "Invalid regular expression for attribute filter \"" << G_context.opt_filter_regex << "\"" << std::endl;
        return 1;
      }
    }
    else
    {
      std::cerr << "Invalid attribute filtering specification. Two parameters are required." << std::endl;
      return 1;
    }
  }

  // ========
  // Test for incompatible option sets.
  if ( G_context.opt_fact_filt && G_context.opt_attr_filter )
  {
    std::cerr << "Only one of --fact and --filter allowed." << std::endl;
    return 1;
  }

  // test for one of --algorithm or --process allowed
  if ( G_context.opt_algo && G_context.opt_process )
  {
    std::cerr << "Only one of --process or --algorithm allowed" << std::endl;
    return 1;
  }

  //+ test for one of --factory or --type (is this desired?)

  // ========
  kwiver::vital::plugin_manager& vpm = kwiver::vital::plugin_manager::instance();

  char** newArgv = 0;
  int newArgc = 0;
  G_context.m_args.GetUnusedArguments(&newArgc, &newArgv);


  // Look for plugin file name from command line
  if ( ! G_context.opt_load_module.empty() )
  {
    // Load file on command line
    local_manager* ll = new(&vpm) local_manager;
    auto loader = ll->loader();

    loader->load_plugin( G_context.opt_load_module );
  }
  else
  {
    // Load from supplied paths and build in paths.
    for( std::string const& path : G_context.opt_path )
    {
      vpm.add_search_path( path );
    }

    vpm.load_all_plugins();
  }

  if ( G_context.opt_path_list )
  {
    pe_out() << "---- Plugin search path\n";

    std::string path_string;
    std::vector< kwiver::vital::path_t > const search_path( vpm.search_path() );
    for( auto module_dir : search_path )
    {
      pe_out() << "    " << module_dir << std::endl;
    }
    pe_out() << std::endl;
  }

  if ( G_context.opt_modules )
  {
    pe_out() << "---- Registered module names:\n";
    auto module_list = vpm.module_map();
    for( auto const name : module_list )
    {
      pe_out() << "   " << name.first << "  loaded from: " << name.second << std::endl;
    }
    pe_out() << std::endl;
  }

  // ------------------------------------------------------------------
  // See if specific category is selected
  if ( G_context.opt_algo )
  {
    auto plugin_map = vpm.plugin_map();
    display_by_category( plugin_map, "algorithm" );
  }

  else if ( G_context.opt_process )
  {
    auto plugin_map = vpm.plugin_map();
    display_by_category( plugin_map, "process" );
  }

  else if ( G_context.opt_scheduler )
  {
    auto plugin_map = vpm.plugin_map();
    display_by_category( plugin_map, "scheduler" );
  }

  // ------------------------------------------------------------------
  // Generate list of factories of any of these options are selected
  else if ( G_context.opt_all
            || G_context.opt_fact_filt
            || G_context.opt_type_filt
            || G_context.opt_detail
            || G_context.opt_brief
            || G_context.opt_attrs
            || G_context.opt_attr_filter )
  {
    auto plugin_map = vpm.plugin_map();

    pe_out() << "\n---- All Registered Factories\n";

    for( auto it : plugin_map )
    {
      std::string ds = kwiver::vital::demangle( it.first );
      bool first_fact( true );

      // If regexp matching is enabled, and this does not match, skip it
      if ( G_context.opt_fact_filt && ( ! fact_regex.find( ds ) ) )
      {
        continue;
      }

      // Get vector of factories
      kwiver::vital::plugin_factory_vector_t const& facts = it.second;
      for( kwiver::vital::plugin_factory_handle_t const fact : facts )
      {
        // If regexp matching is enabled, and this does not match, skip it
        if ( G_context.opt_type_filt )
        {
          std::string type_name = "-- Not Set --";
          if ( ! fact->get_attribute( kwiver::vital::plugin_factory::PLUGIN_NAME, type_name )
               || ( ! type_regex.find( type_name ) ) )
          {
            continue;
          }
        }

        // See if there is a category handler for this plugin
        std::string category;
        if ( ! G_context.opt_attrs && fact->get_attribute( kwiver::vital::plugin_factory::PLUGIN_CATEGORY, category ) )
        {
          if ( category_map.count( category ) )
          {
            auto cat_handler = category_map[category];
            cat_handler->explore( fact );
            continue;
          }
        }

        if ( first_fact )
        {
          pe_out() << "\nFactories that create type \"" << ds << "\"" << std::endl;
          first_fact = false;
        }

        // Default display for factory
        display_factory( fact );

      } // end foreach factory
    } // end interface type

    pe_out() << std::endl;
  }

  //
  // display summary
  //
  if (G_context.opt_summary )
  {
    pe_out() << "\n----Summary of factories" << std::endl;
    size_t count(0);

    auto plugin_map = vpm.plugin_map();
    pe_out() << "    " << plugin_map.size() << " types of factories registered." << std::endl;

    for( auto it : plugin_map )
    {
      std::string ds = kwiver::vital::demangle( it.first );

      // Get vector of factories
      kwiver::vital::plugin_factory_vector_t const& facts = it.second;
      count += facts.size();

      pe_out() << "        " << facts.size() << " factories that create \""
               << ds << "\"" <<std::endl;
    } // end interface type

    pe_out() << "    " << count << " total factories" << std::endl;
  }


  //
  // list files loaded if specified
  //
  if ( G_context.opt_files )
  {
    const auto file_list = vpm.file_list();

    pe_out() << "\n---- Files Successfully Opened" << std::endl;
    for( std::string const& name : file_list )
    {
      pe_out() << "  " << name << std::endl;
    } // end foreach
    pe_out() << std::endl;
  }

  return 0;
} // main<|MERGE_RESOLUTION|>--- conflicted
+++ resolved
@@ -568,11 +568,7 @@
   G_context.m_args.AddArgument( "--attrs",   argT::NO_ARGUMENT, &G_context.opt_attrs,
                                 "Display raw attributes for factories without calling any category specific plugins" );
 
-<<<<<<< HEAD
-  G_context.m_args.AddArgument( "--load", argT::SPACE_ARGUMENT, &G_context.opt_load_module,
-=======
   G_context.m_args.AddArgument( "--load",    argT::SPACE_ARGUMENT, &G_context.opt_load_module,
->>>>>>> baa58ffb
                                 "Load only specified plugin file for inspection." );
 
   G_context.m_args.AddArgument( "--pipe",     argT::NO_ARGUMENT, &G_context.opt_pipe_format, "Generate output in pipeline format" );
