--- conflicted
+++ resolved
@@ -86,22 +86,12 @@
    * \param [in] metadata the frame metadata to use as constraints
    */
   virtual void
-<<<<<<< HEAD
   optimize(kwiver::vital::camera_map_of_<kwiver::vital::simple_camera_perspective> &cameras,
            kwiver::vital::landmark_map::map_landmark_t &landmarks,
            vital::feature_track_set_sptr tracks,
            const std::set<vital::frame_id_t>& fixed_cameras,
            const std::set<vital::landmark_id_t>& fixed_landmarks,
            kwiver::vital::sfm_constraints_sptr constraints = nullptr) const;
-
-=======
-    optimize(kwiver::vital::camera_map_sptr& cameras,
-             kwiver::vital::landmark_map_sptr& landmarks,
-             kwiver::vital::feature_track_set_sptr tracks,
-             const std::set<vital::frame_id_t>& fixed_cameras,
-             const std::set<vital::landmark_id_t>& fixed_landmarks,
-             kwiver::vital::sfm_constraints_sptr constraints = nullptr) const;
->>>>>>> 0adf40e3
 
   /// Typedef for the callback function signature
   typedef std::function<bool(kwiver::vital::camera_map_sptr,
