/*ckwg +29
 * Copyright 2017 by Kitware, Inc.
 * All rights reserved.
 *
 * Redistribution and use in source and binary forms, with or without
 * modification, are permitted provided that the following conditions are met:
 *
 *  * Redistributions of source code must retain the above copyright notice,
 *    this list of conditions and the following disclaimer.
 *
 *  * Redistributions in binary form must reproduce the above copyright notice,
 *    this list of conditions and the following disclaimer in the documentation
 *    and/or other materials provided with the distribution.
 *
 *  * Neither name of Kitware, Inc. nor the names of any contributors may be used
 *    to endorse or promote products derived from this software without specific
 *    prior written permission.
 *
 * THIS SOFTWARE IS PROVIDED BY THE COPYRIGHT HOLDERS AND CONTRIBUTORS ``AS IS''
 * AND ANY EXPRESS OR IMPLIED WARRANTIES, INCLUDING, BUT NOT LIMITED TO, THE
 * IMPLIED WARRANTIES OF MERCHANTABILITY AND FITNESS FOR A PARTICULAR PURPOSE
 * ARE DISCLAIMED. IN NO EVENT SHALL THE AUTHORS OR CONTRIBUTORS BE LIABLE FOR
 * ANY DIRECT, INDIRECT, INCIDENTAL, SPECIAL, EXEMPLARY, OR CONSEQUENTIAL
 * DAMAGES (INCLUDING, BUT NOT LIMITED TO, PROCUREMENT OF SUBSTITUTE GOODS OR
 * SERVICES; LOSS OF USE, DATA, OR PROFITS; OR BUSINESS INTERRUPTION) HOWEVER
 * CAUSED AND ON ANY THEORY OF LIABILITY, WHETHER IN CONTRACT, STRICT LIABILITY,
 * OR TORT (INCLUDING NEGLIGENCE OR OTHERWISE) ARISING IN ANY WAY OUT OF THE USE
 * OF THIS SOFTWARE, EVEN IF ADVISED OF THE POSSIBILITY OF SUCH DAMAGE.
 */

/**
 * \file
 * \brief Implementation of load wrapping functionality.
 */

#include "read_object_track_set.h"

#include <memory>

#include <vital/algo/algorithm.txx>
#include <vital/exceptions/io.h>
#include <vital/vital_types.h>

#include <kwiversys/SystemTools.hxx>

/// \cond DoxygenSuppress
INSTANTIATE_ALGORITHM_DEF( kwiver::vital::algo::read_object_track_set );
/// \endcond


namespace kwiver {
namespace vital {
namespace algo {

read_object_track_set
::read_object_track_set()
  : m_stream( 0 )
  , m_stream_owned( false )
{
  attach_logger( "algo.read_object_track_set" );
}


read_object_track_set
::~read_object_track_set()
{
  if( m_stream && m_stream_owned )
  {
    delete m_stream;
  }

  m_stream = 0;
}


// ------------------------------------------------------------------------------------
void
read_object_track_set
::open( std::string const& filename )
{
  if( m_stream && m_stream_owned )
  {
    delete m_stream;
  }

  m_stream = 0;

  // Make sure that the given file path exists and is a file.
  if( ! kwiversys::SystemTools::FileExists( filename ) )
  {
    VITAL_THROW( path_not_exists, filename );
  }

  if( kwiversys::SystemTools::FileIsDirectory( filename ) )
  {
    VITAL_THROW( path_not_a_file, filename );
  }

  // try to open the file
  std::unique_ptr< std::istream > file( new std::ifstream( filename ) );

  if( ! *file )
  {
    VITAL_THROW( file_not_found_exception, filename, "open failed" );
  }

<<<<<<< HEAD
  m_filename = filename;
  m_stream = file;
=======
  m_stream = file.release();
>>>>>>> 3e4821d6
  m_stream_owned = true;

  new_stream();
}


// ------------------------------------------------------------------------------------
void
read_object_track_set
::use_stream( std::istream* strm )
{
  m_stream = strm;
  m_stream_owned = false;

  new_stream();
}


// ------------------------------------------------------------------------------------
void
read_object_track_set
::close()
{
  if ( m_stream_owned )
  {
    delete m_stream;
  }

  m_stream = 0;
}


// ------------------------------------------------------------------------------------
bool
read_object_track_set
::at_eof() const
{
  if ( m_stream )
  {
    return m_stream->eof();
  }
  else
  {
    return true;
  }
}


// ------------------------------------------------------------------------------------
std::istream&
read_object_track_set
::stream()
{
  return *m_stream;
}


// ------------------------------------------------------------------------------------
std::string const&
read_object_track_set
::filename()
{
  return m_filename;
}


// ------------------------------------------------------------------------------------
void
read_object_track_set
::new_stream()
{
}

} } } // end namespace<|MERGE_RESOLUTION|>--- conflicted
+++ resolved
@@ -104,12 +104,8 @@
     VITAL_THROW( file_not_found_exception, filename, "open failed" );
   }
 
-<<<<<<< HEAD
   m_filename = filename;
-  m_stream = file;
-=======
   m_stream = file.release();
->>>>>>> 3e4821d6
   m_stream_owned = true;
 
   new_stream();
