--- conflicted
+++ resolved
@@ -364,7 +364,6 @@
 
 
   /**
-<<<<<<< HEAD
    * \brief Get frame rate from the video.
    *
    * If frame rate is not supported, return -1.
@@ -372,7 +371,9 @@
    * \return Frame rate.
    */
   virtual double frame_rate();
-=======
+
+
+  /**
    * \brief Get metadata map for video.
    *
    * This method returns a metadata map for the video assuming the video is
@@ -390,7 +391,6 @@
    * \throws video_stream_exception when there is an error in the video stream.
    */
   virtual kwiver::vital::metadata_map_sptr metadata_map() = 0;
->>>>>>> 43600970
 
 
   /**
