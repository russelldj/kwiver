/*ckwg +29
 * Copyright 2015-2018 by Kitware, Inc.
 * All rights reserved.
 *
 * Redistribution and use in source and binary forms, with or without
 * modification, are permitted provided that the following conditions are met:
 *
 *  * Redistributions of source code must retain the above copyright notice,
 *    this list of conditions and the following disclaimer.
 *
 *  * Redistributions in binary form must reproduce the above copyright notice,
 *    this list of conditions and the following disclaimer in the documentation
 *    and/or other materials provided with the distribution.
 *
 *  * Neither name of Kitware, Inc. nor the names of any contributors may be used
 *    to endorse or promote products derived from this software without specific
 *    prior written permission.
 *
 * THIS SOFTWARE IS PROVIDED BY THE COPYRIGHT HOLDERS AND CONTRIBUTORS ``AS IS''
 * AND ANY EXPRESS OR IMPLIED WARRANTIES, INCLUDING, BUT NOT LIMITED TO, THE
 * IMPLIED WARRANTIES OF MERCHANTABILITY AND FITNESS FOR A PARTICULAR PURPOSE
 * ARE DISCLAIMED. IN NO EVENT SHALL THE AUTHORS OR CONTRIBUTORS BE LIABLE FOR
 * ANY DIRECT, INDIRECT, INCIDENTAL, SPECIAL, EXEMPLARY, OR CONSEQUENTIAL
 * DAMAGES (INCLUDING, BUT NOT LIMITED TO, PROCUREMENT OF SUBSTITUTE GOODS OR
 * SERVICES; LOSS OF USE, DATA, OR PROFITS; OR BUSINESS INTERRUPTION) HOWEVER
 * CAUSED AND ON ANY THEORY OF LIABILITY, WHETHER IN CONTRACT, STRICT LIABILITY,
 * OR TORT (INCLUDING NEGLIGENCE OR OTHERWISE) ARISING IN ANY WAY OUT OF THE USE
 * OF THIS SOFTWARE, EVEN IF ADVISED OF THE POSSIBILITY OF SUCH DAMAGE.
 */

/**
 * \file
 * \brief Interface for video_input
 */

#ifndef VITAL_ALGO_VIDEO_INPUT_H_
#define VITAL_ALGO_VIDEO_INPUT_H_

#include <vital/vital_config.h>
#include <vital/algo/vital_algo_export.h>

#include <vital/algorithm_capabilities.h>

#include <vital/algo/algorithm.h>
#include <vital/types/image_container.h>
#include <vital/types/metadata.h>
#include <vital/types/metadata_map.h>
#include <vital/types/timestamp.h>

#include <string>
#include <vector>

namespace kwiver {
namespace vital {
namespace algo {

// ==================================================================
/// An abstract base class for reading videos
/**
 * This class represents an abstract interface for reading
 * videos. Once the video is opened, the frames are returned in order.
 *
 * Use cases:
 * ----------
 *
 * 1) Reading video from a directory of images.
 *
 * 2) Reading video frames from a list of file names.
 *
 * 3) Reading video from mpeg/video file (one of many formats) (e.g. FMV)
 *
 * 4) Reading video from mpeg/video file (one of many formats) with
 *    cropping (e.g. WAMI). This includes Providing geostationary
 *    images by cropping to a specific region from an image. This may
 *    result in no data if the geo region and image do not intersect.
 *
 * 5) Reading video from network stream. (RTSP) This may result in
 *    unexpected end of video conditions and network related
 *    disruptions (e.g. missing frames, connection terminating, ...)
 *
 * A note about the basic capabilities:
 *
 * HAS_EOV - This capability is set to true if the video source can
 *     determine end of video. This is usually the case if the video
 *     is being read from a file, but may not be known if the video is
 *     coming from a streaming source.
 *
 * HAS_FRAME_NUMBERS - This capability is set to true if the video source
 *     supplies frame numbers. If the video source specifies a frame
 *     number, then that number is used when forming a time stamp. If
 *     the video does not supply a frame number, the time stamp will
 *     not have a frame number.
 *
 * HAS_FRAME_TIME - This capability is set to true if the video source
 *     supplies a frame time. If a frame time is supplied, it is made
 *     available in the time stamp for that frame. If the frame time
 *     is not supplied, then the timestamp will hot have the time set.
 *
 * HAS_FRAME_DATA - This capability is set to true if the video source
 *     supplies frame images. It may seem strange for a video input
 *     algorithm to not supply image data, but happens with a reader
 *     that only supplies the metadata.
 *
 * HAS_ABSOLUTE_FRAME_TIME - This capability is set to true if the
 *     video source supplies an absolute, rather than relative frame
 *     time. This capability is not set if an absolute frame time can
 *     not be found, or if the absolute frame time is configured as
 *     "none".
 *
 * HAS_METADATA - This capability is set if the video source supplies
 *     some type of metadata. The metadata could be in 0601 or 0104 data
 *     formats or a different source.
 *
 * HAS_TIMEOUT - This capability is set if the implementation supports the
 *     timeout parameter on the next_frame() method.
 *
 * IS_SEEKABLE - This capability is set if the video source can seek to a
 *      specific frame.
 *
 * All implementations \b must support the basic traits, in that they
 * are registered with a \b true or \b false value. Additional
 * implementation specific (extended) traits may be added. The
 * application should first check to see if a extended trait is
 * registered by calling has_trait() since the actual implementation
 * is set by a configuration entry and not directly known by the
 * application.
 *
 * Extended capabilities can be created to publish capabilities of
 * non-standard video sources. These capabilities should be namespaced using
 * the name (or abbreviation) of the concrete algorithm followed by
 * the abbreviation of the capability.
 */
class VITAL_ALGO_EXPORT video_input
  : public kwiver::vital::algorithm_def<video_input>
{
public:

  // Common capabilities
  // -- basic capabilities --
  static const algorithm_capabilities::capability_name_t HAS_EOV;         // has end of video indication
  static const algorithm_capabilities::capability_name_t HAS_FRAME_NUMBERS;
  static const algorithm_capabilities::capability_name_t HAS_FRAME_TIME;
  static const algorithm_capabilities::capability_name_t HAS_FRAME_DATA;
  static const algorithm_capabilities::capability_name_t HAS_FRAME_RATE;
  static const algorithm_capabilities::capability_name_t HAS_ABSOLUTE_FRAME_TIME;
  static const algorithm_capabilities::capability_name_t HAS_METADATA;
  static const algorithm_capabilities::capability_name_t HAS_TIMEOUT;
  static const algorithm_capabilities::capability_name_t IS_SEEKABLE;

  virtual ~video_input();

  /// Return the name of this algorithm
  static std::string static_type_name() { return "video_input"; }


  /**
   * \brief Open a video stream.
   *
   * This method opens the specified video stream for reading. The
   * format of the name depends on the concrete implementation. It
   * could be a file name or it could be a URI.
   *
   * Capabilities are set in this call, so they are available after.
   *
   * \param video_name Identifier of the video stream.
   *
   * \note Once a video is opened, it starts in an invalid state
   * (i.e. before the first frame of video). You must call \c next_frame()
   * to step to the first frame of video before calling \c frame_image().
   *
   * \throws exception if open failed
   */
  virtual void open( std::string video_name ) = 0;


  /**
   * \brief Close video stream.
   *
   * Close the currently opened stream and release resources.  Closing
   * a stream that is already closed does not cause a problem.
   */
  virtual void close() = 0;


  /**
   * \brief Return end of video status.
   *
   * This method returns the end-of-video status of the input
   * video. \b true is returned if the last frame has been returned.
   *
   * This method will always return \b false for video streams that have
   * no ability to detect end of video, such as network streams.
   *
   * \return \b true if at end of video, \b false otherwise.
   */
  virtual bool end_of_video() const = 0;


  /**
   * \brief Check whether state of video stream is good.
   *
   * This method checks the current state of the video stream to see
   * if it is good. A stream is good if it refers to a valid frame
   * such that calls to \c frame_image() and \c frame_metadata()
   * are expected to return meaningful data.  After calling \c open()
   * the initial video state is not good until the first call to
   * \c next_frame().
   *
   * \return \b true if video stream is good, \b false if not good.
   */
  virtual bool good() const = 0; // like io stream API

  /**
   * \brief Return whether video stream is seekable.
   *
   * This method returns whether the video stream is seekable.
   *
   * \return \b true if video stream is seekable, \b false otherwise.
   */
  virtual bool seekable() const = 0;

  /**
   * \brief Get the number of frames in the video stream.
   *
   * Get the number of frames available in the video stream.
   *
   * \return the number of frames in the video stream, or 0 if the video stream
   * is not seekable.
   *
   * \throws video_stream_exception when there is an error in the video stream.
   */
  virtual size_t num_frames() const = 0;

  /**
   * \brief Advance to next frame in video stream.
   *
   * This method advances the video stream to the next frame, making
   * the image and metadata available. The returned timestamp is for
   * new current frame.
   *
   * The timestamp returned may be missing either frame number or time
   * or both, depending on the actual implementation.
   *
   * Calling this method will make a new image and metadata packets
   * available. They can be retrieved by calling frame_image() and
   * frame_metadata().
   *
   * Check the HAS_TIMEOUT capability from the concrete implementation to
   * see if the timeout feature is supported.
   *
   * If the video input is already an end, then calling this method
   * will return \b false.
   *
   * \param[out] ts Time stamp of new frame.
   * \param[in] timeout Number of seconds to wait. 0 = no timeout.
   *
   * \return \b true if frame returned, \b false if end of video.
   *
   * \throws video_input_timeout_exception when the timeout expires.
   * \throws video_stream_exception when there is an error in the video stream.
   */
  virtual bool next_frame( kwiver::vital::timestamp& ts,
                           uint32_t timeout = 0 ) = 0;

  /**
   * \brief Seek to the given frame number in video stream.
   *
   * This method seeks the video stream to the requested frame, making
   * the image and metadata available. The returned timestamp is for
   * new current frame.
   *
   * The timestamp returned may be missing the time.
   *
   * Calling this method will make a new image and metadata packets
   * available. They can be retrieved by calling frame_image() and
   * frame_metadata().
   *
   * Check the HAS_TIMEOUT capability from the concrete implementation to
   * see if the timeout feature is supported.
   *
   * If the frame requested does not exist, then calling this method
   * will return \b false.
   *
   * If the video input is not seekable then calling this method will return
   * \b false.
   *
   * \param[out] ts Time stamp of new frame.
   * \param[in] frame_number The frame to seek to.
   * \param[in] timeout Number of seconds to wait. 0 = no timeout.
   *
   * \return \b true if frame returned, \b false if end of video.
   *
   * \throws video_input_timeout_exception when the timeout expires.
   * \throws video_stream_exception when there is an error in the video stream.
   */
  virtual bool seek_frame( kwiver::vital::timestamp& ts,
                           kwiver::vital::timestamp::frame_t frame_number,
                           uint32_t timeout = 0 ) = 0;

  /**
   * \brief Obtain the time stamp of the current frame.
   *
   * This method returns the time stamp of the current frame, if any, or an
   * invalid time stamp. The returned time stamp shall have the same value
   * as was set by the most recent call to \c next_frame().
   *
   * This method is idempotent. Calling it multiple times without
   * calling next_frame() will return the same time stamp.
   *
   * \return The time stamp of the current frame.
   */
  virtual kwiver::vital::timestamp frame_timestamp() const = 0;


  /**
   * \brief Get current frame from video stream.
   *
   * This method returns the image from the current frame.  If the
   * video input is already an end, then calling this method will
   * return a null pointer.
   *
   * This method is idempotent. Calling it multiple times without
   * calling next_frame() will return the same image.
   *
   * \return Pointer to image container.
   *
   * \throws video_stream_exception when there is an error in the video stream.
   */
  virtual kwiver::vital::image_container_sptr frame_image() = 0;


  /**
   * \brief Get metadata collection for current frame.
   *
   * This method returns the metadata collection for the current
   * frame. It is best to call this after calling next_frame() to make
   * sure the metadata and video are synchronized and that no metadata
   * collections are lost.
   *
   * Metadata typically occurs less frequently than video frames, so
   * if you call next_frame() and frame_metadata() together while
   * processing a video, there may be times where no metadata is
   * returned. In this case an empty metadata vector will be returned.
   *
   * Also note that the metadata collection contains a timestamp that
   * can be used to determine where the metadata fits in the video
   * stream.
   *
   * In video streams without metadata (as determined by the stream
   * capability), this method may return and empty vector, indicating no
   * new metadata has been found.
   *
   * Calling this method at end of video will return an empty metadata
   * vector.
   *
   * This method is idempotent. Calling it multiple times without
   * calling next_frame() will return the same metadata.
   *
   * @return Vector of metadata pointers.
   *
   * \throws video_stream_exception when there is an error in the video stream.
   */
  virtual kwiver::vital::metadata_vector frame_metadata() = 0;


  /**
<<<<<<< HEAD
   * \brief Get frame rate from the video.
   *
   * If frame rate is not supported, return -1.
   *
   * \return Frame rate.
   */
  virtual double frame_rate();


  /**
   * \brief Get filename for the current video or video frame.
   *
   * If filename is not supported by the implementation, returns an empty string.
   *
   * \return Current filename.
   */
  virtual kwiver::vital::path_t filename() const;


  /**
=======
>>>>>>> 85dddab3
   * \brief Get metadata map for video.
   *
   * This method returns a metadata map for the video assuming the video is
   * seekable. If the video is not seekable it will return an empty map.
   * Depending on the implementation if the metamap has not been previously
   * requested then the video will have to loop over to create and store the
   * metadata map.
   *
   * In video streams without metadata (as determined by the stream
   * capability), this method will return an empty map, indicating no
   * metadata has been found.
   *
   * @return Map of vectors of metadata pointers.
   *
   * \throws video_stream_exception when there is an error in the video stream.
   */
  virtual kwiver::vital::metadata_map_sptr metadata_map() = 0;


  /**
   * \brief Get frame rate from the video.
   *
   * If frame rate is not supported, return -1.
   *
   * \return Frame rate.
   */
  virtual double frame_rate();


  /**
   * \brief Return capabilities of concrete implementation.
   *
   * This method returns the capabilities for the currently opened
   * video.
   *
   * \return Reference to supported video capabilities.
   */
  algorithm_capabilities const& get_implementation_capabilities() const;


protected:
  video_input(); // CTOR

  void set_capability( algorithm_capabilities::capability_name_t const& name, bool val );

private:
  algorithm_capabilities m_capabilities;
};

/// Shared pointer type for generic video_input definition type.
typedef std::shared_ptr<video_input> video_input_sptr;

} } } // end namespace

#endif // VITAL_ALGO_VIDEO_INPUT_H_<|MERGE_RESOLUTION|>--- conflicted
+++ resolved
@@ -364,29 +364,6 @@
 
 
   /**
-<<<<<<< HEAD
-   * \brief Get frame rate from the video.
-   *
-   * If frame rate is not supported, return -1.
-   *
-   * \return Frame rate.
-   */
-  virtual double frame_rate();
-
-
-  /**
-   * \brief Get filename for the current video or video frame.
-   *
-   * If filename is not supported by the implementation, returns an empty string.
-   *
-   * \return Current filename.
-   */
-  virtual kwiver::vital::path_t filename() const;
-
-
-  /**
-=======
->>>>>>> 85dddab3
    * \brief Get metadata map for video.
    *
    * This method returns a metadata map for the video assuming the video is
@@ -417,6 +394,16 @@
 
 
   /**
+   * \brief Get filename for the current video or video frame.
+   *
+   * If filename is not supported by the implementation, returns an empty string.
+   *
+   * \return Current filename.
+   */
+  virtual kwiver::vital::path_t filename() const;
+
+
+  /**
    * \brief Return capabilities of concrete implementation.
    *
    * This method returns the capabilities for the currently opened
