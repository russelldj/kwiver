--- conflicted
+++ resolved
@@ -40,11 +40,8 @@
   image_io.h
   image_object_detector.h
   initialize_cameras_landmarks.h
-<<<<<<< HEAD
+  integrate_depth_maps.h
   keyframe_selection.h
-=======
-  integrate_depth_maps.h
->>>>>>> e8d505eb
   match_features.h
   optimize_cameras.h
   refine_detections.h
@@ -92,11 +89,8 @@
   image_io.cxx
   image_object_detector.cxx
   initialize_cameras_landmarks.cxx
-<<<<<<< HEAD
   keyframe_selection.cxx
-=======
   integrate_depth_maps.cxx
->>>>>>> e8d505eb
   match_features.cxx
   optimize_cameras.cxx
   refine_detections.cxx
