#
# Top level build for VITAL
#
project( vital )

###
# KWSys
#---------------------------------------------------------------------
# Create the kwsys library for vital.
set(KWSYS_NAMESPACE                kwiversys)
set(KWSYS_USE_DynamicLoader        1)
set(KWSYS_USE_SystemTools          1)
set(KWSYS_USE_System               1)
set(KWSYS_USE_RegularExpression    1)
set(KWSYS_USE_SystemInformation    1)
set(KWSYS_USE_Directory            1)
set(KWSYS_USE_CommandLineArguments 1)

set(KWSYS_INSTALL_EXPORT_NAME  ${kwiver_export_name})
set(KWSYS_INSTALL_INCLUDE_DIR  "include")
set(KWSYS_INSTALL_LIB_DIR      lib)
set(KWSYS_INCLUDE_DIR          ${CMAKE_CURRENT_BINARY_DIR} CACHE INTERNAL "")
set(KWSYS_INSTALL_BIN_DIR      bin)

# Save our custom CXX flags and reset so we pass no special flags to kwiversys.
# Our flags are more strict than expected and causes many warnings and errors.
set( save_flags  ${CMAKE_CXX_FLAGS} )
set( CMAKE_CXX_FLAGS )

include_directories( SYSTEM ${KWSYS_INCLUDE_DIR}/kwiversys )
add_subdirectory(kwiversys)
_kwiver_export( ${KWSYS_NAMESPACE} )
set_property(GLOBAL APPEND PROPERTY kwiver_libraries kwiversys)

# force install to standard library directory
# Note that some of the following duplicates what is in kwiver_add_library()
set_target_properties( ${KWSYS_NAMESPACE}
  PROPERTIES
  ARCHIVE_OUTPUT_DIRECTORY "${CMAKE_BINARY_DIR}/lib"
  LIBRARY_OUTPUT_DIRECTORY "${CMAKE_BINARY_DIR}/lib"
  RUNTIME_OUTPUT_DIRECTORY "${CMAKE_BINARY_DIR}/bin"
  )

  if (APPLE)
  set_target_properties( ${KWSYS_NAMESPACE}
    PROPERTIES
    MACOSX_RPATH          TRUE)
else()
  set_target_properties( ${KWSYS_NAMESPACE}
    PROPERTIES
        VERSION          ${KWIVER_VERSION}
        SOVERSION        ${KWIVER_VERSION}
        )
endif()

# restore old CXX flags for our code.
set( CMAKE_CXX_FLAGS ${save_flags} )

# ==================================================================
###
# These headers are installed
#
set( vital_public_headers
  vital_types.h
  noncopyable.h
  any.h
  algorithm_capabilities.h
  attribute_set.h
  iterator.h

  exceptions.h
  exceptions/algorithm.h
  exceptions/base.h
  exceptions/image.h
  exceptions/io.h
  exceptions/math.h
  exceptions/metadata.h
  exceptions/video.h
  exceptions/plugin.h

  io/camera_io.h
  io/camera_map_io.h
  io/eigen_io.h
  io/landmark_map_io.h
  io/mesh_io.h
  io/metadata_io.h
  io/track_set_io.h

  types/bounding_box.h
  types/camera.h
  types/camera_intrinsics.h
  types/camera_map.h
  types/category_hierarchy.h
  types/color.h
  types/covariance.h
  types/database_query.h
  types/descriptor.h
  types/descriptor_set.h
  types/descriptor_request.h
  types/detected_object.h
  types/detected_object_set.h
  types/detected_object_type.h
  types/essential_matrix.h
  types/detected_object.h
  types/detected_object_set.h
  types/feature.h
  types/feature_set.h
  types/feature_track_set.h
  types/fundamental_matrix.h
  types/geo_MGRS.h
  types/geo_point.h
  types/geo_polygon.h
  types/geodesy.h
  types/homography.h
  types/homography_f2f.h
  types/homography_f2w.h
  types/image.h
  types/image_container.h
  types/iqr_feedback.h
  types/landmark.h
  types/landmark_map.h
  types/match_set.h
  types/matrix.h
  types/mesh.h
  types/metadata.h
  types/metadata_map.h
  types/metadata_traits.h
  types/metadata_tags.h
  types/object_track_set.h
  types/polygon.h
  types/query_result.h
  types/query_result_set.h
  types/rotation.h
  types/similarity.h
  types/timestamp.h
  types/timestamp_config.h
  types/track.h
  types/track_set.h
  types/track_descriptor.h
  types/track_descriptor_set.h
  types/vector.h
  types/uid.h
)

# ----------------------
set( vital_sources
  algorithm_capabilities.cxx
  attribute_set.cxx

  exceptions/algorithm.cxx
  exceptions/base.cxx
  exceptions/image.cxx
  exceptions/io.cxx
  exceptions/math.cxx
  exceptions/metadata.cxx
  exceptions/video.cxx
  exceptions/plugin.cxx

  io/camera_io.cxx
  io/camera_map_io.cxx
  io/landmark_map_io.cxx
  io/mesh_io.cxx
  io/metadata_io.cxx
  io/track_set_io.cxx

  types/bounding_box.cxx
  types/camera.cxx
  types/camera_intrinsics.cxx
<<<<<<< HEAD
  types/database_query.cxx
=======
  types/category_hierarchy.cxx
>>>>>>> 02834ac5
  types/descriptor_request.cxx
  types/detected_object.cxx
  types/detected_object_set.cxx
  types/detected_object_type.cxx
  types/essential_matrix.cxx
  types/feature.cxx
  types/feature_track_set.cxx
  types/fundamental_matrix.cxx
  types/geo_MGRS.cxx
  types/geo_point.cxx
  types/geo_polygon.cxx
  types/geodesy.cxx
  types/homography.cxx
  types/homography_f2f.cxx
  types/homography_f2w.cxx
  types/image.cxx
  types/iqr_feedback.cxx
  types/landmark.cxx
  types/mesh.cxx
  types/metadata.cxx
  types/metadata_traits.cxx
  types/object_track_set.cxx
  types/polygon.cxx
  types/query_result.cxx
  types/rotation.cxx
  types/similarity.cxx
  types/timestamp.cxx
  types/track.cxx
  types/track_descriptor.cxx
  types/track_set.cxx
  types/uid.cxx
)

kwiver_install_headers(
  ${vital_public_headers}
  SUBDIR   vital
  )

# install export header
kwiver_install_headers(
  ${CMAKE_CURRENT_BINARY_DIR}/vital_export.h
  ${CMAKE_CURRENT_BINARY_DIR}/vital_config.h
  SUBDIR   vital
  NOPATH
  )

kwiver_add_library( vital
  ${vital_public_headers}
  ${vital_sources}
  ${CMAKE_CURRENT_BINARY_DIR}/vital_export.h
  ${CMAKE_CURRENT_BINARY_DIR}/vital_config.h
  )

target_link_libraries( vital
  PRIVATE         kwiversys
  PUBLIC          vital_config
                  vital_logger
                  vital_util
  )

###
#
# This option adds another directory to the path by appending the configuration type to
# existing directories.
set(default OFF)

if (CMAKE_CONFIGURATION_TYPES)
  set(default ON)
endif ()

option(KWIVER_USE_CONFIGURATION_SUBDIRECTORY
  "Look in the configuration's subdirectory for each module path (e.g. debug, release, ...)" ${default})

if (WIN32)
  set(path_sep ";")
else()  # Other Unix systems
  set(path_sep ":")
endif()

# Build a default set of plugin path dirs
# Provide that list as the default value for the path option.

kwiver_make_module_path( ${CMAKE_INSTALL_PREFIX} modules )
set( vital_default_module_path ${kwiver_module_path_result} )

if (KWIVER_USE_BUILD_TREE)
  kwiver_make_module_path( ${KWIVER_BINARY_DIR} modules )
  set( vital_default_module_path ${kwiver_module_path_result} ${vital_default_module_path} )
endif()

set(KWIVER_DEFAULT_MODULE_PATHS "${vital_default_module_path}"
  CACHE STRING "The default paths for module scanning. Separate paths with ';' character." FORCE)
mark_as_advanced( KWIVER_DEFAULT_MODULE_PATHS )

# add all paths to the property
foreach( p IN LISTS KWIVER_DEFAULT_MODULE_PATHS )
  kwiver_add_module_path( ${p} )
endforeach(p)

# need to retrieve the GLOBAL PROPERTY kwiver_plugin_path and
# formulate the default module path
get_property(plugin_path GLOBAL PROPERTY kwiver_plugin_path)

# convert list to path string using the system specific path separator
# TODO: The following has a leading ':' that should not be there
foreach( p IN LISTS plugin_path )
  set( VITAL_MODULE_PATH "${VITAL_MODULE_PATH}${path_sep}${p}" )
endforeach(p)

configure_file(
  "${CMAKE_CURRENT_SOURCE_DIR}/algorithm_plugin_manager_paths.h.in"
  "${CMAKE_CURRENT_BINARY_DIR}/algorithm_plugin_manager_paths.h" )

###
# configure our compiler options
configure_file(
  "${CMAKE_CURRENT_SOURCE_DIR}/vital_config.h.in"
  "${CMAKE_CURRENT_BINARY_DIR}/vital_config.h" )

###
#
add_subdirectory( algo )
add_subdirectory( util )
add_subdirectory( bindings )
add_subdirectory( config )
add_subdirectory( klv )
add_subdirectory( logger )
add_subdirectory( plugin_loader )

if (KWIVER_ENABLE_TOOLS)
  add_subdirectory( tools )
endif()

###
# Add tests if enabled
if (KWIVER_ENABLE_TESTS)
  add_subdirectory( tests )
endif()<|MERGE_RESOLUTION|>--- conflicted
+++ resolved
@@ -166,11 +166,8 @@
   types/bounding_box.cxx
   types/camera.cxx
   types/camera_intrinsics.cxx
-<<<<<<< HEAD
+  types/category_hierarchy.cxx
   types/database_query.cxx
-=======
-  types/category_hierarchy.cxx
->>>>>>> 02834ac5
   types/descriptor_request.cxx
   types/detected_object.cxx
   types/detected_object_set.cxx
