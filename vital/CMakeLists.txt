#
# Top level build for VITAL
#
project( vital )

###
# KWSys
#---------------------------------------------------------------------
# Create the kwsys library for vital.
set(KWSYS_NAMESPACE                kwiversys)
set(KWSYS_USE_DynamicLoader        1)
set(KWSYS_USE_SystemTools          1)
set(KWSYS_USE_System               1)
set(KWSYS_USE_RegularExpression    1)
set(KWSYS_USE_SystemInformation    1)
set(KWSYS_USE_Directory            1)
set(KWSYS_USE_CommandLineArguments 1)

set(KWSYS_INSTALL_EXPORT_NAME  ${kwiver_export_name})
set(KWSYS_INSTALL_INCLUDE_DIR  "include")
set(KWSYS_INSTALL_LIB_DIR      lib)
set(KWSYS_INCLUDE_DIR          ${CMAKE_CURRENT_BINARY_DIR} CACHE INTERNAL "")
set(KWSYS_INSTALL_BIN_DIR      bin)

# Save our custom CXX flags and reset so we pass no special flags to kwiversys.
# Our flags are more strict than expected and causes many warnings and errors.
set( save_flags  ${CMAKE_CXX_FLAGS} )
set( CMAKE_CXX_FLAGS )

include_directories( SYSTEM ${KWSYS_INCLUDE_DIR}/kwiversys )
add_subdirectory(kwiversys)
_kwiver_export( ${KWSYS_NAMESPACE} )
set_property(GLOBAL APPEND PROPERTY kwiver_libraries kwiversys)

# force install to standard library directory
# Note that some of the following duplicates what is in kwiver_add_library()
set_target_properties( ${KWSYS_NAMESPACE}
  PROPERTIES
  ARCHIVE_OUTPUT_DIRECTORY "${CMAKE_BINARY_DIR}/lib"
  LIBRARY_OUTPUT_DIRECTORY "${CMAKE_BINARY_DIR}/lib"
  RUNTIME_OUTPUT_DIRECTORY "${CMAKE_BINARY_DIR}/bin"
  )

  if (APPLE)
  set_target_properties( ${KWSYS_NAMESPACE}
    PROPERTIES
    MACOSX_RPATH          TRUE)
else()
  set_target_properties( ${KWSYS_NAMESPACE}
    PROPERTIES
        VERSION          ${KWIVER_VERSION}
        SOVERSION        ${KWIVER_VERSION}
        )
endif()

# restore old CXX flags for our code.
set( CMAKE_CXX_FLAGS ${save_flags} )

# ==================================================================
###
# These headers are installed
#
set( vital_public_headers
  vital_types.h
  noncopyable.h
  any.h
  algorithm_capabilities.h
  attribute_set.h
  iterator.h

<<<<<<< HEAD
  exceptions.h
  exceptions/algorithm.h
  exceptions/base.h
  exceptions/image.h
  exceptions/io.h
  exceptions/math.h
  exceptions/metadata.h
  exceptions/video.h
  exceptions/plugin.h

  io/camera_from_metadata.h
=======
>>>>>>> cb3daaba
  io/camera_io.h
  io/camera_map_io.h
  io/eigen_io.h
  io/landmark_map_io.h
  io/mesh_io.h
  io/metadata_io.h
  io/track_set_io.h

  types/bounding_box.h
  types/camera.h
  types/camera_intrinsics.h
  types/camera_perspective.h
  types/camera_rpc.h
  types/camera_map.h
  types/color.h
  types/covariance.h
  types/descriptor.h
  types/descriptor_set.h
  types/descriptor_request.h
  types/detected_object.h
  types/detected_object_set.h
  types/detected_object_type.h
  types/essential_matrix.h
  types/detected_object.h
  types/detected_object_set.h
  types/feature.h
  types/feature_set.h
  types/feature_track_set.h
  types/fundamental_matrix.h
  types/geo_MGRS.h
  types/geo_point.h
  types/geo_polygon.h
  types/geodesy.h
  types/homography.h
  types/homography_f2f.h
  types/homography_f2w.h
  types/image.h
  types/image_container.h
  types/landmark.h
  types/landmark_map.h
  types/match_set.h
  types/matrix.h
  types/mesh.h
  types/metadata.h
  types/metadata_map.h
  types/metadata_traits.h
  types/metadata_tags.h
  types/object_track_set.h
  types/polygon.h
  types/query_plan.h
  types/rotation.h
  types/similarity.h
  types/timestamp.h
  types/timestamp_config.h
  types/track.h
  types/track_set.h
  types/track_descriptor.h
  types/track_descriptor_set.h
  types/vector.h
  types/uid.h

)

# ----------------------
set( vital_sources
  algorithm_capabilities.cxx
  attribute_set.cxx

<<<<<<< HEAD
  exceptions/algorithm.cxx
  exceptions/base.cxx
  exceptions/image.cxx
  exceptions/io.cxx
  exceptions/math.cxx
  exceptions/metadata.cxx
  exceptions/video.cxx
  exceptions/plugin.cxx

  io/camera_from_metadata.cxx
=======
>>>>>>> cb3daaba
  io/camera_io.cxx
  io/camera_map_io.cxx
  io/landmark_map_io.cxx
  io/mesh_io.cxx
  io/metadata_io.cxx
  io/track_set_io.cxx

  types/bounding_box.cxx
  types/camera_intrinsics.cxx
  types/camera_perspective.cxx
  types/camera_rpc.cxx
  types/descriptor_request.cxx
  types/detected_object.cxx
  types/detected_object_set.cxx
  types/detected_object_type.cxx
  types/essential_matrix.cxx
  types/feature.cxx
  types/feature_track_set.cxx
  types/fundamental_matrix.cxx
  types/geo_MGRS.cxx
  types/geo_point.cxx
  types/geo_polygon.cxx
  types/geodesy.cxx
  types/homography.cxx
  types/homography_f2f.cxx
  types/homography_f2w.cxx
  types/image.cxx
  types/landmark.cxx
  types/mesh.cxx
  types/metadata.cxx
  types/metadata_traits.cxx
  types/object_track_set.cxx
  types/polygon.cxx
  types/query_plan.cxx
  types/rotation.cxx
  types/similarity.cxx
  types/timestamp.cxx
  types/track.cxx
  types/track_descriptor.cxx
  types/track_set.cxx
  types/uid.cxx
)

kwiver_install_headers(
  ${vital_public_headers}
  SUBDIR   vital
  )

# install export header
kwiver_install_headers(
  ${CMAKE_CURRENT_BINARY_DIR}/vital_export.h
  ${CMAKE_CURRENT_BINARY_DIR}/vital_config.h
  SUBDIR   vital
  NOPATH
  )

kwiver_add_library( vital
  ${vital_public_headers}
  ${vital_sources}
  ${CMAKE_CURRENT_BINARY_DIR}/vital_export.h
  ${CMAKE_CURRENT_BINARY_DIR}/vital_config.h
  )

target_link_libraries( vital
  PRIVATE         kwiversys
  PUBLIC          vital_config
                  vital_exceptions
                  vital_logger
                  vital_util
  )

###
#
# This option adds another directory to the path by appending the configuration type to
# existing directories.
set(default OFF)

if (CMAKE_CONFIGURATION_TYPES)
  set(default ON)
endif ()

option(KWIVER_USE_CONFIGURATION_SUBDIRECTORY
  "Look in the configuration's subdirectory for each module path (e.g. debug, release, ...)" ${default})

if (WIN32)
  set(path_sep ";")
else()  # Other Unix systems
  set(path_sep ":")
endif()

# Build a default set of plugin path dirs
# Provide that list as the default value for the path option.

kwiver_make_module_path( ${CMAKE_INSTALL_PREFIX} modules )
set( vital_default_module_path ${kwiver_module_path_result} )

if (KWIVER_USE_BUILD_TREE)
  kwiver_make_module_path( ${KWIVER_BINARY_DIR} modules )
  set( vital_default_module_path ${kwiver_module_path_result} ${vital_default_module_path} )
endif()

set(KWIVER_DEFAULT_MODULE_PATHS "${vital_default_module_path}"
  CACHE STRING "The default paths for module scanning. Separate paths with ';' character." FORCE)
mark_as_advanced( KWIVER_DEFAULT_MODULE_PATHS )

# add all paths to the property
foreach( p IN LISTS KWIVER_DEFAULT_MODULE_PATHS )
  kwiver_add_module_path( ${p} )
endforeach(p)

# need to retrieve the GLOBAL PROPERTY kwiver_plugin_path and
# formulate the default module path
get_property(plugin_path GLOBAL PROPERTY kwiver_plugin_path)

# convert list to path string using the system specific path separator
# TODO: The following has a leading ':' that should not be there
foreach( p IN LISTS plugin_path )
  set( VITAL_MODULE_PATH "${VITAL_MODULE_PATH}${path_sep}${p}" )
endforeach(p)

configure_file(
  "${CMAKE_CURRENT_SOURCE_DIR}/algorithm_plugin_manager_paths.h.in"
  "${CMAKE_CURRENT_BINARY_DIR}/algorithm_plugin_manager_paths.h" )

###
# configure our compiler options
configure_file(
  "${CMAKE_CURRENT_SOURCE_DIR}/vital_config.h.in"
  "${CMAKE_CURRENT_BINARY_DIR}/vital_config.h" )

###
#
add_subdirectory( exceptions )
add_subdirectory( algo )
add_subdirectory( util )
add_subdirectory( bindings )
add_subdirectory( config )
add_subdirectory( klv )
add_subdirectory( logger )
add_subdirectory( plugin_loader )

if (KWIVER_ENABLE_TOOLS)
  add_subdirectory( tools )
endif()

###
# Add tests if enabled
if (KWIVER_ENABLE_TESTS)
  add_subdirectory( tests )
endif()<|MERGE_RESOLUTION|>--- conflicted
+++ resolved
@@ -68,20 +68,7 @@
   attribute_set.h
   iterator.h
 
-<<<<<<< HEAD
-  exceptions.h
-  exceptions/algorithm.h
-  exceptions/base.h
-  exceptions/image.h
-  exceptions/io.h
-  exceptions/math.h
-  exceptions/metadata.h
-  exceptions/video.h
-  exceptions/plugin.h
-
   io/camera_from_metadata.h
-=======
->>>>>>> cb3daaba
   io/camera_io.h
   io/camera_map_io.h
   io/eigen_io.h
@@ -150,19 +137,7 @@
   algorithm_capabilities.cxx
   attribute_set.cxx
 
-<<<<<<< HEAD
-  exceptions/algorithm.cxx
-  exceptions/base.cxx
-  exceptions/image.cxx
-  exceptions/io.cxx
-  exceptions/math.cxx
-  exceptions/metadata.cxx
-  exceptions/video.cxx
-  exceptions/plugin.cxx
-
   io/camera_from_metadata.cxx
-=======
->>>>>>> cb3daaba
   io/camera_io.cxx
   io/camera_map_io.cxx
   io/landmark_map_io.cxx
