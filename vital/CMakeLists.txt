#
# Top level build for VITAL
#
project( vital )

###
# KWSys
#---------------------------------------------------------------------
# Create the kwsys library for vital.
set(KWSYS_NAMESPACE                kwiversys)
set(KWSYS_USE_DynamicLoader        1)
set(KWSYS_USE_SystemTools          1)
set(KWSYS_USE_System               1)
set(KWSYS_USE_RegularExpression    1)
set(KWSYS_USE_SystemInformation    1)
set(KWSYS_USE_Directory            1)
set(KWSYS_USE_CommandLineArguments 1)
set(KWSYS_USE_MD5 1)

set(KWSYS_INSTALL_EXPORT_NAME  ${kwiver_export_name})
set(KWSYS_INSTALL_INCLUDE_DIR  "include")
set(KWSYS_INSTALL_LIB_DIR      lib)
set(KWSYS_INCLUDE_DIR          ${CMAKE_CURRENT_BINARY_DIR} CACHE INTERNAL "")
set(KWSYS_INSTALL_BIN_DIR      bin)

# Save our custom CXX flags and reset so we pass no special flags to kwiversys.
# Our flags are more strict than expected and causes many warnings and errors.
set( save_flags  ${CMAKE_CXX_FLAGS} )
set( CMAKE_CXX_FLAGS )

include_directories( SYSTEM ${KWSYS_INCLUDE_DIR}/kwiversys )
add_subdirectory(kwiversys)
_kwiver_export( ${KWSYS_NAMESPACE} )
set_property(GLOBAL APPEND PROPERTY kwiver_libraries kwiversys)

# force install to standard library directory
# Note that some of the following duplicates what is in kwiver_add_library()
set_target_properties( ${KWSYS_NAMESPACE}
  PROPERTIES
  ARCHIVE_OUTPUT_DIRECTORY "${CMAKE_BINARY_DIR}/lib"
  LIBRARY_OUTPUT_DIRECTORY "${CMAKE_BINARY_DIR}/lib"
  RUNTIME_OUTPUT_DIRECTORY "${CMAKE_BINARY_DIR}/bin"
  )

  if (APPLE)
  set_target_properties( ${KWSYS_NAMESPACE}
    PROPERTIES
    MACOSX_RPATH          TRUE)
else()
  set_target_properties( ${KWSYS_NAMESPACE}
    PROPERTIES
        VERSION          ${KWIVER_VERSION}
        SOVERSION        ${KWIVER_VERSION}
        )
endif()

# restore old CXX flags for our code.
set( CMAKE_CXX_FLAGS ${save_flags} )

# ==================================================================
###
# These headers are installed
#
set( vital_public_headers
  vital_types.h
  noncopyable.h
  any.h
  algorithm_capabilities.h
  attribute_set.h
  exceptions.h
  iterator.h
  optional.h

  io/camera_from_metadata.h
  io/camera_io.h
  io/camera_map_io.h
  io/eigen_io.h
  io/landmark_map_io.h
  io/mesh_io.h
  io/metadata_io.h
  io/track_set_io.h

  types/bounding_box.h
  types/camera.h
  types/camera_intrinsics.h
  types/camera_perspective.h
  types/camera_rpc.h
  types/camera_map.h
  types/category_hierarchy.h
  types/color.h
  types/covariance.h
  types/database_query.h
  types/descriptor.h
  types/descriptor_set.h
  types/descriptor_request.h
  types/detected_object.h
  types/detected_object_set.h
  types/detected_object_type.h
  types/essential_matrix.h
  types/detected_object.h
  types/detected_object_set.h
  types/feature.h
  types/feature_set.h
  types/feature_track_set.h
  types/fundamental_matrix.h
  types/geo_MGRS.h
  types/geo_point.h
  types/geo_polygon.h
  types/geodesy.h
  types/homography.h
  types/homography_f2f.h
  types/homography_f2w.h
  types/image.h
  types/image_container.h
  types/iqr_feedback.h
  types/landmark.h
  types/landmark_map.h
  types/match_set.h
  types/matrix.h
  types/mesh.h
  types/metadata.h
  types/metadata_map.h
  types/metadata_traits.h
  types/metadata_tags.h
  types/object_track_set.h
  types/polygon.h
  types/query_result.h
  types/query_result_set.h
  types/rotation.h
  types/similarity.h
  types/timestamp.h
  types/timestamp_config.h
  types/track.h
  types/track_set.h
  types/track_descriptor.h
  types/track_descriptor_set.h
  types/vector.h
  types/uid.h
)

# ----------------------
set( vital_sources
  algorithm_capabilities.cxx
  attribute_set.cxx

  io/camera_from_metadata.cxx
  io/camera_io.cxx
  io/camera_map_io.cxx
  io/landmark_map_io.cxx
  io/mesh_io.cxx
  io/metadata_io.cxx
  io/track_set_io.cxx

  types/bounding_box.cxx
  types/camera_intrinsics.cxx
<<<<<<< HEAD
=======
  types/camera_perspective.cxx
  types/camera_rpc.cxx
>>>>>>> d49c807e
  types/category_hierarchy.cxx
  types/database_query.cxx
  types/descriptor_request.cxx
  types/detected_object.cxx
  types/detected_object_set.cxx
  types/detected_object_type.cxx
  types/essential_matrix.cxx
  types/feature.cxx
  types/feature_track_set.cxx
  types/fundamental_matrix.cxx
  types/geo_MGRS.cxx
  types/geo_point.cxx
  types/geo_polygon.cxx
  types/geodesy.cxx
  types/homography.cxx
  types/homography_f2f.cxx
  types/homography_f2w.cxx
  types/image.cxx
  types/iqr_feedback.cxx
  types/landmark.cxx
  types/mesh.cxx
  types/metadata.cxx
  types/metadata_traits.cxx
  types/object_track_set.cxx
  types/polygon.cxx
  types/query_result.cxx
  types/rotation.cxx
  types/similarity.cxx
  types/timestamp.cxx
  types/track.cxx
  types/track_descriptor.cxx
  types/track_set.cxx
  types/uid.cxx
)

kwiver_install_headers(
  ${vital_public_headers}
  SUBDIR   vital
  )

# install export header
kwiver_install_headers(
  ${CMAKE_CURRENT_BINARY_DIR}/vital_export.h
  ${CMAKE_CURRENT_BINARY_DIR}/vital_config.h
  SUBDIR   vital
  NOPATH
  )

kwiver_add_library( vital
  ${vital_public_headers}
  ${vital_sources}
  ${CMAKE_CURRENT_BINARY_DIR}/vital_export.h
  ${CMAKE_CURRENT_BINARY_DIR}/vital_config.h
  )

target_link_libraries( vital
  PRIVATE         kwiversys
  PUBLIC          vital_config
                  vital_exceptions
                  vital_logger
                  vital_util
  )

###
#
# This option adds another directory to the path by appending the configuration type to
# existing directories.
set(default OFF)

if (CMAKE_CONFIGURATION_TYPES)
  set(default ON)
endif ()

option(KWIVER_USE_CONFIGURATION_SUBDIRECTORY
  "Look in the configuration's subdirectory for each module path (e.g. debug, release, ...)" ${default})

if (WIN32)
  set(path_sep ";")
else()  # Other Unix systems
  set(path_sep ":")
endif()

# Build a default set of plugin path dirs
# Provide that list as the default value for the path option.

kwiver_make_module_path( ${CMAKE_INSTALL_PREFIX} ${kwiver_plugin_module_subdir} )
set( vital_default_module_path ${kwiver_module_path_result} )

if (KWIVER_USE_BUILD_TREE)
  kwiver_make_module_path( ${KWIVER_BINARY_DIR} ${kwiver_plugin_module_subdir} )
  set( vital_default_module_path ${kwiver_module_path_result} ${vital_default_module_path} )
endif()

set(KWIVER_DEFAULT_MODULE_PATHS "${vital_default_module_path}"
  CACHE STRING "The default paths for module scanning. Separate paths with ';' character." FORCE)
mark_as_advanced( KWIVER_DEFAULT_MODULE_PATHS )

# add all paths to the property
foreach( p IN LISTS KWIVER_DEFAULT_MODULE_PATHS )
  kwiver_add_module_path( ${p} )
endforeach(p)

# need to retrieve the GLOBAL PROPERTY kwiver_plugin_path and
# formulate the default module path
get_property(plugin_path GLOBAL PROPERTY kwiver_plugin_path)

# convert list to path string using the system specific path separator
# TODO: The following has a leading ':' that should not be there
foreach( p IN LISTS plugin_path )
  set( VITAL_MODULE_PATH "${VITAL_MODULE_PATH}${path_sep}${p}" )
endforeach(p)

configure_file(
  "${CMAKE_CURRENT_SOURCE_DIR}/algorithm_plugin_manager_paths.h.in"
  "${CMAKE_CURRENT_BINARY_DIR}/algorithm_plugin_manager_paths.h" )

###
# configure our compiler options
configure_file(
  "${CMAKE_CURRENT_SOURCE_DIR}/vital_config.h.in"
  "${CMAKE_CURRENT_BINARY_DIR}/vital_config.h" )

###
#
add_subdirectory( exceptions )
add_subdirectory( algo )
add_subdirectory( util )
add_subdirectory( range )
add_subdirectory( bindings )
add_subdirectory( config )
add_subdirectory( klv )
add_subdirectory( logger )
add_subdirectory( plugin_loader )

if (KWIVER_ENABLE_TOOLS)
  add_subdirectory( tools )
endif()

if (KWIVER_ENABLE_SERIALIZE_PROTOBUF)
  add_subdirectory( types/protobuf )
endif()

###
# Add tests if enabled
if (KWIVER_ENABLE_TESTS)
  add_subdirectory( tests )
endif()<|MERGE_RESOLUTION|>--- conflicted
+++ resolved
@@ -153,11 +153,8 @@
 
   types/bounding_box.cxx
   types/camera_intrinsics.cxx
-<<<<<<< HEAD
-=======
   types/camera_perspective.cxx
   types/camera_rpc.cxx
->>>>>>> d49c807e
   types/category_hierarchy.cxx
   types/database_query.cxx
   types/descriptor_request.cxx
