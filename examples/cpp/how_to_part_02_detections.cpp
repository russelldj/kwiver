--- conflicted
+++ resolved
@@ -93,10 +93,7 @@
                                       ocv_img->width()*0.75, ocv_img->height()*0.75);
   // The confidence value is the confidence associated with the detection.
   // It should be a probability (0..1) that the detector is sure that it has identified what it is supposed to find.
-<<<<<<< HEAD
   double confidence1 = 1.0;
-=======
->>>>>>> 8d27dd3f
 
   // A Classification
   // The detected_object_type is created by a classifier which is sometimes part of the detector.
