
<<<<<<< HEAD
set(kwiver_examples_source "main.cpp"
                           "how_to_part_01_images.cpp"
                           "how_to_part_02_detections.cpp"
)

set(kwiver_examples_libraries vital_algo 
                              kwiver_algo_ocv 
                              kwiver_algo_vxl)

if(fletch_ENABLED_YAMLCPP)
  # YAML parsing and raw kpf examples
  find_package( yaml-cpp REQUIRED )
  list(APPEND kwiver_examples_source kpf/kpf_example.cxx
                                     kpf/kpf_example_simple.cxx
                                     kpf/kpf_example_complex.cxx
                                     kpf/kpf_text_reader.cxx
                                     kpf/kpf_yaml_reader.cxx
                                     kpf/yaml_parser.cxx
                                     kpf/kpf_example_yaml.cxx
  )
  
  list(APPEND kwiver_examples_libraries kwiver_algo_kpf kpf_yaml ${YAML_CPP_LIBRARIES})
  if(WIN32)
    set(kwiver_examples_flags YAML_CPP_DLL)
  endif()
endif()

add_executable(kwiver_examples ${kwiver_examples_source})
target_link_libraries(kwiver_examples ${kwiver_examples_libraries})
target_compile_definitions(kwiver_examples PRIVATE ${kwiver_examples_flags})
=======
set(SOURCE "main.cpp"
           "how_to_part_01_images.cpp"
           "how_to_part_02_detections.cpp"
)

add_executable(kwiver_examples ${SOURCE})
target_link_libraries(kwiver_examples
                      vital_algo  kwiversys
                      kwiver_algo_ocv kwiver_algo_vxl)
>>>>>>> 2c6f70ae
<|MERGE_RESOLUTION|>--- conflicted
+++ resolved
@@ -1,43 +1,31 @@
 
-<<<<<<< HEAD
-set(kwiver_examples_source "main.cpp"
+set(SOURCE "main.cpp"
                            "how_to_part_01_images.cpp"
                            "how_to_part_02_detections.cpp"
 )
 
-set(kwiver_examples_libraries vital_algo 
-                              kwiver_algo_ocv 
+set(kwiver_examples_libraries vital_algo
+                              kwiver_algo_ocv
                               kwiver_algo_vxl)
 
 if(fletch_ENABLED_YAMLCPP)
   # YAML parsing and raw kpf examples
   find_package( yaml-cpp REQUIRED )
-  list(APPEND kwiver_examples_source kpf/kpf_example.cxx
-                                     kpf/kpf_example_simple.cxx
-                                     kpf/kpf_example_complex.cxx
-                                     kpf/kpf_text_reader.cxx
-                                     kpf/kpf_yaml_reader.cxx
-                                     kpf/yaml_parser.cxx
-                                     kpf/kpf_example_yaml.cxx
+  list(APPEND SOURCE kpf/kpf_example.cxx
+                     kpf/kpf_example_simple.cxx
+                     kpf/kpf_example_complex.cxx
+                     kpf/kpf_text_reader.cxx
+                     kpf/kpf_yaml_reader.cxx
+                     kpf/yaml_parser.cxx
+                     kpf/kpf_example_yaml.cxx
   )
-  
+
   list(APPEND kwiver_examples_libraries kwiver_algo_kpf kpf_yaml ${YAML_CPP_LIBRARIES})
   if(WIN32)
     set(kwiver_examples_flags YAML_CPP_DLL)
   endif()
 endif()
 
-add_executable(kwiver_examples ${kwiver_examples_source})
+add_executable(kwiver_examples ${SOURCE})
 target_link_libraries(kwiver_examples ${kwiver_examples_libraries})
-target_compile_definitions(kwiver_examples PRIVATE ${kwiver_examples_flags})
-=======
-set(SOURCE "main.cpp"
-           "how_to_part_01_images.cpp"
-           "how_to_part_02_detections.cpp"
-)
-
-add_executable(kwiver_examples ${SOURCE})
-target_link_libraries(kwiver_examples
-                      vital_algo  kwiversys
-                      kwiver_algo_ocv kwiver_algo_vxl)
->>>>>>> 2c6f70ae
+target_compile_definitions(kwiver_examples PRIVATE ${kwiver_examples_flags})