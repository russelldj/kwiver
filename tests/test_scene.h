--- conflicted
+++ resolved
@@ -248,19 +248,6 @@
     nt->set_id(t->id());
     for(track::history_const_itr it=t->begin(); it!=t->end(); ++it)
     {
-<<<<<<< HEAD
-      auto ftsd = std::dynamic_pointer_cast<feature_track_state_data>(it->data);
-      if( !ftsd || !ftsd->feature )
-      {
-        continue;
-      }
-      vector_2d loc = ftsd->feature->loc() + random_point2d(stdev);
-      track::track_state ts(*it);
-      auto new_ftsd = std::make_shared<feature_track_state_data>(*ftsd);
-      new_ftsd->feature = std::make_shared<feature_d>(loc);
-      ts.data = new_ftsd;
-      nt->append(ts);
-=======
       auto fts = std::dynamic_pointer_cast<feature_track_state>(*it);
       if( !fts || !fts->feature )
       {
@@ -270,7 +257,6 @@
       auto new_fts = std::make_shared<feature_track_state>(*fts);
       new_fts->feature = std::make_shared<feature_d>(loc);
       nt->append(new_fts);
->>>>>>> 7d193e28
     }
     new_tracks.push_back(nt);
   }
@@ -297,31 +283,17 @@
     nt->set_id( t->id() );
     VITAL_FOREACH( const auto &ts, *t )
     {
-<<<<<<< HEAD
-      auto ftsd = std::dynamic_pointer_cast<feature_track_state_data>(ts.data);
-      if( !ftsd || !ftsd->feature )
-=======
       auto fts = std::dynamic_pointer_cast<feature_track_state>(ts);
       if( !fts || !fts->feature )
->>>>>>> 7d193e28
       {
         continue;
       }
       if(std::rand() < rand_thresh)
       {
-<<<<<<< HEAD
-        vector_2d loc = ftsd->feature->loc() + random_point2d( stdev );
-        track::track_state new_ts( ts );
-        auto new_ftsd = std::make_shared<feature_track_state_data>(*ftsd);
-        new_ftsd->feature = std::make_shared<feature_d>(loc);
-        new_ts.data = new_ftsd;
-        nt->append( new_ts );
-=======
         vector_2d loc = fts->feature->loc() + random_point2d( stdev );
         auto new_fts = std::make_shared<feature_track_state>(*fts);
         new_fts->feature = std::make_shared<feature_d>(loc);
         nt->append( new_fts );
->>>>>>> 7d193e28
       }
       else
       {
