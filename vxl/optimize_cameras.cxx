/*ckwg +29
 * Copyright 2014-2015 by Kitware, Inc.
 * All rights reserved.
 *
 * Redistribution and use in source and binary forms, with or without
 * modification, are permitted provided that the following conditions are met:
 *
 *  * Redistributions of source code must retain the above copyright notice,
 *    this list of conditions and the following disclaimer.
 *
 *  * Redistributions in binary form must reproduce the above copyright notice,
 *    this list of conditions and the following disclaimer in the documentation
 *    and/or other materials provided with the distribution.
 *
 *  * Neither name of Kitware, Inc. nor the names of any contributors may be used
 *    to endorse or promote products derived from this software without specific
 *    prior written permission.
 *
 * THIS SOFTWARE IS PROVIDED BY THE COPYRIGHT HOLDERS AND CONTRIBUTORS ``AS IS''
 * AND ANY EXPRESS OR IMPLIED WARRANTIES, INCLUDING, BUT NOT LIMITED TO, THE
 * IMPLIED WARRANTIES OF MERCHANTABILITY AND FITNESS FOR A PARTICULAR PURPOSE
 * ARE DISCLAIMED. IN NO EVENT SHALL THE AUTHORS OR CONTRIBUTORS BE LIABLE FOR
 * ANY DIRECT, INDIRECT, INCIDENTAL, SPECIAL, EXEMPLARY, OR CONSEQUENTIAL
 * DAMAGES (INCLUDING, BUT NOT LIMITED TO, PROCUREMENT OF SUBSTITUTE GOODS OR
 * SERVICES; LOSS OF USE, DATA, OR PROFITS; OR BUSINESS INTERRUPTION) HOWEVER
 * CAUSED AND ON ANY THEORY OF LIABILITY, WHETHER IN CONTRACT, STRICT LIABILITY,
 * OR TORT (INCLUDING NEGLIGENCE OR OTHERWISE) ARISING IN ANY WAY OUT OF THE USE
 * OF THIS SOFTWARE, EVEN IF ADVISED OF THE POSSIBILITY OF SUCH DAMAGE.
 */

/**
* \file
* \brief Header defining VXL algorithm implementation of camera optimization.
*/

#include "optimize_cameras.h"

#include <map>
#include <vector>
#include <utility>

#include <vital/vital_foreach.h>

#include <vital/exceptions.h>

#include <maptk/plugins/vxl/camera.h>
#include <maptk/plugins/vxl/camera_map.h>

#include <vcl_vector.h>
#include <vgl/vgl_homg_point_3d.h>
#include <vgl/vgl_point_2d.h>
#include <vnl/algo/vnl_levenberg_marquardt.h>
#include <vnl/vnl_double_3.h>
#include <vpgl/algo/vpgl_optimize_camera.h>

using namespace kwiver::vital;

namespace kwiver {
namespace maptk {

namespace vxl
{

namespace // anonymous
{

/// Reproduction of vpgl_optimize_camera::opt_orient_pos(...), but without
/// trace statement.
vpgl_perspective_camera<double>
maptk_opt_orient_pos(vpgl_perspective_camera<double> const& camera,
                     vcl_vector<vgl_homg_point_3d<double> > const& world_points,
                     vcl_vector<vgl_point_2d<double> > const& image_points)
{
  const vpgl_calibration_matrix<double>& K = camera.get_calibration();
  vgl_point_3d<double> c = camera.get_camera_center();
  const vgl_rotation_3d<double>& R = camera.get_rotation();

  // compute the Rodrigues vector from the rotation
  vnl_double_3 w = R.as_rodrigues();

  vpgl_orientation_position_lsqr lsqr_func(K,world_points,image_points);
  vnl_levenberg_marquardt lm(lsqr_func);
  vnl_vector<double> params(6);
  params[0]=w[0];   params[1]=w[1];   params[2]=w[2];
  params[3]=c.x();  params[4]=c.y();  params[5]=c.z();
  lm.minimize(params);
  vnl_double_3 w_min(params[0],params[1],params[2]);
  vgl_homg_point_3d<double> c_min(params[3], params[4], params[5]);

  return vpgl_perspective_camera<double>(K, c_min, vgl_rotation_3d<double>(w_min) );
}

}



/// Optimize a single camera given corresponding features and landmarks
void
optimize_cameras
<<<<<<< HEAD
::optimize(vital::camera_map_sptr & cameras,
           vital::track_set_sptr tracks,
            vital::landmark_map_sptr landmarks) const
{
  if (!cameras || !tracks || !landmarks)
  {
    throw vital::invalid_value("One or more input data pieces are Null!");
  }
  typedef vital::camera_map::map_camera_t map_camera_t;
  typedef maptk::vxl::camera_map::map_vcam_t map_vcam_t;
  typedef vital::landmark_map::map_landmark_t map_landmark_t;

  // extract data from containers
  map_vcam_t vcams = camera_map_to_vpgl(*cameras);
  map_landmark_t lms = landmarks->landmarks();
  std::vector<track_sptr> trks = tracks->tracks();

  // Compose a map of frame IDs to a nested map of track ID to the state on
  // that frame number. Using a pointer with the track state to ease the burden
  // on memory.
  typedef std::map< vital::track_id_t, vital::track::track_state const* > inner_map_t;
  typedef std::map< vital::frame_id_t, inner_map_t > states_map_t;

  states_map_t states_map;
  // O( len(trks) * avg_t_len )
  VITAL_FOREACH(vital::track_sptr const& t, trks)
  {
    // Only record a state if there is a corresponding landmark for the
    // track (constant-time check), the track state has a feature and thus a
    // location (constant-time check), and if we have a camera on the track
    // state's frame (constant-time check).
    if (lms.count(t->id()))
    {
      for (track::history_const_itr tsi = t->begin();
           tsi != t->end();
           ++tsi)
      {
        if (tsi->feat && vcams.count(tsi->frame_id))
        {
          states_map[tsi->frame_id][t->id()] = &(*tsi);
        }
      }
    }
  }
=======
::optimize(camera_sptr& camera,
           const std::vector<feature_sptr>& features,
           const std::vector<landmark_sptr>& landmarks) const
{
  // remove camera intrinsics from the camera and work in normalized coordinates
  // VXL is only optimizing rotation and translation and doesn't model distortion
  camera_d mcamera(*camera);
  camera_intrinsics_d k(mcamera.get_intrinsics());
  mcamera.set_intrinsics(camera_intrinsics_d());

  // convert the camera
  vpgl_perspective_camera<double> vcamera;
  maptk_to_vpgl_camera(mcamera, vcamera);
>>>>>>> 4422ec5a

  // For each camera in the input map, create corresponding point sets for 2D
  // and 3D coordinates of tracks and matching landmarks, respectively, for
  // that camera's frame.
  vcl_vector< vgl_point_2d<double> > pts_2d;
  vcl_vector< vgl_homg_point_3d<double> > pts_3d;
  vector_2d tmp_2d;
  vector_3d tmp_3d;
<<<<<<< HEAD
  VITAL_FOREACH(map_vcam_t::value_type const& p, vcams)
  {
    pts_2d.clear();
    pts_3d.clear();

    // Construct 2d<->3d correspondences
    VITAL_FOREACH(inner_map_t::value_type const& q, states_map[p.first])
    {
      // Already guaranteed that feat and landmark exists above.
      tmp_2d = q.second->feat->loc();
      tmp_3d = lms[q.first]->loc();
      pts_2d.push_back(vgl_point_2d<double>(tmp_2d.x(), tmp_2d.y()));
      pts_3d.push_back(vgl_homg_point_3d<double>(tmp_3d.x(), tmp_3d.y(), tmp_3d.z()));
    }

    //optimized_cameras[p.first] =
    //  vpgl_camera_to_maptk(vpgl_optimize_camera::opt_orient_pos(p.second,
    //                                                            pts_3d,
    //                                                            pts_2d));
    optimized_cameras[p.first] =
      vpgl_camera_to_maptk(maptk_opt_orient_pos(p.second, pts_3d, pts_2d));
=======
  for( unsigned int i=0; i<features.size(); ++i )
  {
    // unmap the points to normalized coordinates
    tmp_2d = k.unmap(features[i]->loc());
    tmp_3d = landmarks[i]->loc();
    pts_2d.push_back(vgl_point_2d<double>(tmp_2d.x(), tmp_2d.y()));
    pts_3d.push_back(vgl_homg_point_3d<double>(tmp_3d.x(), tmp_3d.y(), tmp_3d.z()));
>>>>>>> 4422ec5a
  }
  // optimize
  vcamera = maptk_opt_orient_pos(vcamera, pts_3d, pts_2d);

  // convert back and fill in the unchanged intrinsics
  vpgl_camera_to_maptk(vcamera, mcamera);
  mcamera.set_intrinsics(k);
  camera = mcamera.clone();
}


} // end namespace vxl

} // end namespace maptk
} // end namespace kwiver<|MERGE_RESOLUTION|>--- conflicted
+++ resolved
@@ -97,66 +97,19 @@
 /// Optimize a single camera given corresponding features and landmarks
 void
 optimize_cameras
-<<<<<<< HEAD
-::optimize(vital::camera_map_sptr & cameras,
-           vital::track_set_sptr tracks,
-            vital::landmark_map_sptr landmarks) const
-{
-  if (!cameras || !tracks || !landmarks)
-  {
-    throw vital::invalid_value("One or more input data pieces are Null!");
-  }
-  typedef vital::camera_map::map_camera_t map_camera_t;
-  typedef maptk::vxl::camera_map::map_vcam_t map_vcam_t;
-  typedef vital::landmark_map::map_landmark_t map_landmark_t;
-
-  // extract data from containers
-  map_vcam_t vcams = camera_map_to_vpgl(*cameras);
-  map_landmark_t lms = landmarks->landmarks();
-  std::vector<track_sptr> trks = tracks->tracks();
-
-  // Compose a map of frame IDs to a nested map of track ID to the state on
-  // that frame number. Using a pointer with the track state to ease the burden
-  // on memory.
-  typedef std::map< vital::track_id_t, vital::track::track_state const* > inner_map_t;
-  typedef std::map< vital::frame_id_t, inner_map_t > states_map_t;
-
-  states_map_t states_map;
-  // O( len(trks) * avg_t_len )
-  VITAL_FOREACH(vital::track_sptr const& t, trks)
-  {
-    // Only record a state if there is a corresponding landmark for the
-    // track (constant-time check), the track state has a feature and thus a
-    // location (constant-time check), and if we have a camera on the track
-    // state's frame (constant-time check).
-    if (lms.count(t->id()))
-    {
-      for (track::history_const_itr tsi = t->begin();
-           tsi != t->end();
-           ++tsi)
-      {
-        if (tsi->feat && vcams.count(tsi->frame_id))
-        {
-          states_map[tsi->frame_id][t->id()] = &(*tsi);
-        }
-      }
-    }
-  }
-=======
-::optimize(camera_sptr& camera,
-           const std::vector<feature_sptr>& features,
-           const std::vector<landmark_sptr>& landmarks) const
+::optimize(vital::camera_sptr& camera,
+           const std::vector<vital::feature_sptr>& features,
+           const std::vector<vital::landmark_sptr>& landmarks) const
 {
   // remove camera intrinsics from the camera and work in normalized coordinates
   // VXL is only optimizing rotation and translation and doesn't model distortion
-  camera_d mcamera(*camera);
-  camera_intrinsics_d k(mcamera.get_intrinsics());
-  mcamera.set_intrinsics(camera_intrinsics_d());
+  vital::simple_camera mcamera(*camera);
+  vital::camera_intrinsics_sptr k(camera->intrinsics());
+  mcamera.set_intrinsics(vital::camera_intrinsics_sptr(new vital::simple_camera_intrinsics()));
 
   // convert the camera
   vpgl_perspective_camera<double> vcamera;
   maptk_to_vpgl_camera(mcamera, vcamera);
->>>>>>> 4422ec5a
 
   // For each camera in the input map, create corresponding point sets for 2D
   // and 3D coordinates of tracks and matching landmarks, respectively, for
@@ -165,37 +118,13 @@
   vcl_vector< vgl_homg_point_3d<double> > pts_3d;
   vector_2d tmp_2d;
   vector_3d tmp_3d;
-<<<<<<< HEAD
-  VITAL_FOREACH(map_vcam_t::value_type const& p, vcams)
-  {
-    pts_2d.clear();
-    pts_3d.clear();
-
-    // Construct 2d<->3d correspondences
-    VITAL_FOREACH(inner_map_t::value_type const& q, states_map[p.first])
-    {
-      // Already guaranteed that feat and landmark exists above.
-      tmp_2d = q.second->feat->loc();
-      tmp_3d = lms[q.first]->loc();
-      pts_2d.push_back(vgl_point_2d<double>(tmp_2d.x(), tmp_2d.y()));
-      pts_3d.push_back(vgl_homg_point_3d<double>(tmp_3d.x(), tmp_3d.y(), tmp_3d.z()));
-    }
-
-    //optimized_cameras[p.first] =
-    //  vpgl_camera_to_maptk(vpgl_optimize_camera::opt_orient_pos(p.second,
-    //                                                            pts_3d,
-    //                                                            pts_2d));
-    optimized_cameras[p.first] =
-      vpgl_camera_to_maptk(maptk_opt_orient_pos(p.second, pts_3d, pts_2d));
-=======
   for( unsigned int i=0; i<features.size(); ++i )
   {
     // unmap the points to normalized coordinates
-    tmp_2d = k.unmap(features[i]->loc());
+    tmp_2d = k->unmap(features[i]->loc());
     tmp_3d = landmarks[i]->loc();
     pts_2d.push_back(vgl_point_2d<double>(tmp_2d.x(), tmp_2d.y()));
     pts_3d.push_back(vgl_homg_point_3d<double>(tmp_3d.x(), tmp_3d.y(), tmp_3d.z()));
->>>>>>> 4422ec5a
   }
   // optimize
   vcamera = maptk_opt_orient_pos(vcamera, pts_3d, pts_2d);
